--- conflicted
+++ resolved
@@ -7,13 +7,12 @@
 import androidx.compose.ui.res.stringResource
 import androidx.compose.ui.text.font.FontWeight
 import androidx.compose.ui.text.style.TextAlign
-<<<<<<< HEAD
-=======
-import androidx.compose.ui.tooling.preview.Preview
-import androidx.navigation.NavController
-import androidx.navigation.compose.rememberNavController
-import com.example.soclub.R
->>>>>>> 60c9d2cc
+
+//import androidx.compose.ui.tooling.preview.Preview
+//import androidx.navigation.NavController
+//import androidx.navigation.compose.rememberNavController
+ //import com.example.soclub.R
+
 
 @OptIn(ExperimentalMaterial3Api::class)
 @Composable
@@ -27,13 +26,4 @@
             fontWeight = FontWeight.Bold,
         )
     })
-<<<<<<< HEAD
-=======
 }
-
-@Preview
-@Composable
-fun HomeTopBarPreview() {
-    HomeTopBar(rememberNavController(), title = stringResource(R.string.appname))  // Preview of HomeTopBar
->>>>>>> 60c9d2cc
-}