--- conflicted
+++ resolved
@@ -8,16 +8,11 @@
     val imageUrl: String = "",
     val title: String = "",
     val description: String = "",
-<<<<<<< HEAD
     val ageGroup: Int = 0 ,
-=======
-    val ageGroup: Int = 0,
->>>>>>> e7fdad4f
     val maxParticipants: Int = 0,
     val location: String = "",
     val restOfAddress: String = "",
     val date: String = ""
-<<<<<<< HEAD
 )
 
 data class createActivity(
@@ -29,9 +24,6 @@
     val maxParticipants: Int = 0,
     val location: String = "",
     val date: String = ""
-=======
-
->>>>>>> e7fdad4f
 )
 
 //data class Activity2(
