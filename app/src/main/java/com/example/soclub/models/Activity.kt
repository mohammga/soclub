--- conflicted
+++ resolved
@@ -2,10 +2,8 @@
 
 import com.google.firebase.Timestamp
 import com.google.firebase.firestore.FirebaseFirestore
-<<<<<<< HEAD
-=======
 import java.util.Date
->>>>>>> 8c292091
+
 
 
 
@@ -40,10 +38,7 @@
     val soclubCode: Int = 0
 )
 
-<<<<<<< HEAD
-=======
-
->>>>>>> 8c292091
+
 data class editActivity(
     val id: String = "",
     val creatorId: String = "",
