package com.example.soclub.models

import com.google.firebase.Timestamp
import com.google.firebase.firestore.FirebaseFirestore



import java.util.Date



data class Activity(
    val id: String = "",
    val imageUrl: String = "",
    val title: String = "",
    val description: String = "",
    val ageGroup: Int = 0,
    val maxParticipants: Int = 0,
    val location: String = "",
    val restOfAddress: String = "",
    val date: Timestamp? = null,
    val creatorId: String = "",
<<<<<<< HEAD
    val createdAt: Timestamp = Timestamp.now(),
    val startTime: String = ""
)


=======
    val date: Timestamp? = null,
    val createdAt: Timestamp = Timestamp.now(),
    val startTime: String = "",
    val category: String? = null  // Legg til kategori her
)



>>>>>>> 49bfac04
data class createActivity(
    val creatorId: String = "",
    val imageUrl: String = "",
    val title: String = "",
    val description: String = "",
    val ageGroup: Int = 0,
    val maxParticipants: Int = 0,
    val location: String = "",
    val date: Timestamp? = null,
    val startTime: String = "",
    val createdAt: Timestamp = Timestamp.now(),
    val lastUpdated: Timestamp = Timestamp.now(),
    val soclubCode: Int = 0
)




    

   


data class editActivity(
    val id: String = "",
    val creatorId: String = "",
    val imageUrl: String = "",
    val title: String = "",
    val description: String = "",
    val ageGroup: Int = 0 ,
    val maxParticipants: Int = 0,
    val location: String = "",
    val date: String = "",
    val time: String= "",
    val category: String = ""
    )


//data class Activity2(
//    val imageUrl: String = "",
//    val title: String = "",
//    val description: String = "",
//    val ageGroup: Int = 0,
//    val maxParticipants: Int = 0,
//    val location: String = "",
//    val creatorId: String = ""
//
//)
//
//
//fun sendAllCategoriesAndActivitiesToFirestore() {
//    val db = FirebaseFirestore.getInstance()
//
//
//val categoryActivities = mapOf(
//    "Festivaler" to listOf(
//        Activity2("https://firebasestorage.googleapis.com/v0/b/soclub-af7ad.appspot.com/o/Festivaler%2Fencrypted_tbn0_image_3.jpg?alt=media&token=7f1c43fd-98eb-4c1e-9d5e-de3c958c054d", "Sommerfestival", "En morsom festival med konserter, mat og aktiviteter.", 7, 500, "Oslo sentrum, 0150 Oslo", "5mBk1m2CamesBjhz3tyg"),
//        Activity2("https://firebasestorage.googleapis.com/v0/b/soclub-af7ad.appspot.com/o/Festivaler%2Frosenheime_sommerfestival_2023.jpg?alt=media&token=4934dacb-25e2-454c-a0bc-c5516f056a5a", "Vinterfest", "En vinterfestival med is-skulpturer og konserter.", 10, 300, "Bergen sentrum, 5003 Bergen", "5mBk1m2CamesBjhz3tyg"),
//        Activity2("https://firebasestorage.googleapis.com/v0/b/soclub-af7ad.appspot.com/o/Festivaler%2Fstockholm_film_festival_2023.jpg?alt=media&token=8af8979f-f1b6-42de-b16a-216eb019e845", "Kulturfestival", "Opplev kulturelle opptredener og mat fra hele verden.", 12, 1000, "Trondheim Torg, 7013 Trondheim", "5mBk1m2CamesBjhz3tyg"),
//        Activity2("https://firebasestorage.googleapis.com/v0/b/soclub-af7ad.appspot.com/o/Festivaler%2Funderground_gallery_streetart.jpg?alt=media&token=4cda0c1b-cbff-4031-8fcc-8da5e7f2fd41", "Musikkfest", "En musikkfestival med nasjonale og internasjonale artister.", 18, 2000, "Stavanger konserthus, 4005 Stavanger", "5mBk1m2CamesBjhz3tyg"),
//        Activity2("https://firebasestorage.googleapis.com/v0/b/soclub-af7ad.appspot.com/o/Festivaler%2Funderground_gallery_streetart.jpg?alt=media&token=4cda0c1b-cbff-4031-8fcc-8da5e7f2fd41", "Filmfestival", "En festival for filmelskere med premierer og visninger.", 15, 400, "Tromsø sentrum, 9008 Tromsø", "5mBk1m2CamesBjhz3tyg")
//    ),
//    "Forslag" to listOf(
//        Activity2("https://firebasestorage.googleapis.com/v0/b/soclub-af7ad.appspot.com/o/Forslag%2Ftegning.jpg?alt=media&token=a7d87928-4de8-4fc0-95a8-3b92cc7fc26a", "Tegnekonkurranse", "Bli med på en kreativ tegnekonkurranse for alle aldre.", 7, 50, "Paul Holmsens vei 9, 1613 Fredrikstad", "5mBk1m2CamesBjhz3tyg"),
//        Activity2("https://firebasestorage.googleapis.com/v0/b/soclub-af7ad.appspot.com/o/Forslag%2Fb%C3%B8ker.jpg?alt=media&token=7a66efa0-63a6-43a4-8262-9092b75dc651", "Litteraturklubb", "Diskusjoner og bokanmeldelser med en lokal bokklubb.", 18, 20, "Deichman Bjørvika, 0150 Oslo", "5mBk1m2CamesBjhz3tyg"),
//        Activity2("https://firebasestorage.googleapis.com/v0/b/soclub-af7ad.appspot.com/o/Forslag%2Ffotball.jpg?alt=media&token=0bf782c6-7821-4110-897d-e6e00a17b807", "Fotomaraton", "Delta i et fotomaraton og fang spennende øyeblikk i byen.", 12, 100, "Markens gate 1, 4610 Kristiansand", "5mBk1m2CamesBjhz3tyg"),
//        Activity2("https://firebasestorage.googleapis.com/v0/b/soclub-af7ad.appspot.com/o/Forslag%2Fperson-skriver.jpg?alt=media&token=cbccf492-3809-4a64-9454-c14344b6eae5", "Gatekunstverksted", "Lær å lage gatekunst med lokale kunstnere.", 12, 30, "Bragernes Torg, 3017 Drammen", "5mBk1m2CamesBjhz3tyg"),
//        Activity2("https://firebasestorage.googleapis.com/v0/b/soclub-af7ad.appspot.com/o/Forslag%2Fperson-skriver.jpg?alt=media&token=cbccf492-3809-4a64-9454-c14344b6eae5", "Skrivekurs", "Et skrivekurs for de som vil forbedre sine skriveferdigheter.", 16, 15, "Hamar kulturhus, 2317 Hamar", "5mBk1m2CamesBjhz3tyg")
//    ),
//    "Klatring" to listOf(
//        Activity2("https://firebasestorage.googleapis.com/v0/b/soclub-af7ad.appspot.com/o/Klatring%2Fdato_crag_climbing.jpg?alt=media&token=b78819ed-28a2-4ca5-8e94-9fb672a8f130", "Innendørs klatring", "Prøv ut innendørs klatring på vår klatrehall.", 7, 20, "Toppidrettssenteret, Sognsveien 228, 0863 Oslo", "5mBk1m2CamesBjhz3tyg"),
//        Activity2("https://firebasestorage.googleapis.com/v0/b/soclub-af7ad.appspot.com/o/Klatring%2Fdato_indoor_climbing.jpg?alt=media&token=5e1b34be-5607-4f07-8b05-1e8a7582ba94", "Utendørs klatretur", "Bli med på en utendørs klatretur i naturen.", 18, 10, "Svolvær, 8300 Lofoten", "5mBk1m2CamesBjhz3tyg"),
//        Activity2("https://firebasestorage.googleapis.com/v0/b/soclub-af7ad.appspot.com/o/Klatring%2Fpolarismedia_image.jpg?alt=media&token=84469b0b-7653-4e1d-94ac-fdb8cb980af2", "Klatrekurs for nybegynnere", "Et kurs for de som vil lære å klatre fra bunnen av.", 12, 15, "Bergen Klatreklubb, 5005 Bergen", "5mBk1m2CamesBjhz3tyg"),
//        Activity2("https://firebasestorage.googleapis.com/v0/b/soclub-af7ad.appspot.com/o/Klatring%2Fskullerudpark_climbing.jpg?alt=media&token=8bc9d9af-8945-49ff-9a82-838b50324e16", "Klatrekonkurranse", "Bli med på en spennende klatrekonkurranse.", 16, 25, "Stavanger Klatresenter, 4015 Stavanger", "5mBk1m2CamesBjhz3tyg"),
//        Activity2("https://firebasestorage.googleapis.com/v0/b/soclub-af7ad.appspot.com/o/Klatring%2Fsquarespace_trekkoppfuglen.jpg?alt=media&token=2e62794b-f877-46f6-8894-ae4e2478ff48", "Fjellklatring", "Guidet fjellklatring for de som ønsker å utfordre seg selv.", 18, 8, "Trollveggen, 6320 Rauma", "5mBk1m2CamesBjhz3tyg")
//    ),
//    "Mat" to listOf(
//        Activity2("https://firebasestorage.googleapis.com/v0/b/soclub-af7ad.appspot.com/o/Mat%2Faktivioslo_image.jpg?alt=media&token=a278dab0-476b-412f-a7f0-10d2b9599691", "Matlagingskurs", "Lær å lage lokale retter med en profesjonell kokk.", 15, 12, "Mathallen Oslo, Vulkan 5, 0178 Oslo", "5mBk1m2CamesBjhz3tyg"),
//        Activity2("https://firebasestorage.googleapis.com/v0/b/soclub-af7ad.appspot.com/o/Mat%2Fimage_7.jpg?alt=media&token=86fc59d4-01c1-4405-a689-2b4fb4993670", "Gourmetfestival", "En festival for alle matelskere med smaksprøver og konkurranser.", 18, 500, "Bryggen, 5003 Bergen", "5mBk1m2CamesBjhz3tyg"),
//        Activity2("https://firebasestorage.googleapis.com/v0/b/soclub-af7ad.appspot.com/o/Mat%2Fspaniatips_image.jpg?alt=media&token=6a36ff1d-57b3-44c7-8f8f-83cfc3b4f4a9", "Bakeworkshop", "Bli med på en bakeworkshop og lær å lage fantastiske kaker.", 7, 20, "Torvet, 7011 Trondheim", "5mBk1m2CamesBjhz3tyg"),
//        Activity2("https://firebasestorage.googleapis.com/v0/b/soclub-af7ad.appspot.com/o/Mat%2Ftbn0_image_2.jpg?alt=media&token=bdf4bedd-e0ef-4d66-9a6d-70e526e4d7f5", "Vin og mat sammenkobling", "Lær hvordan du kombinerer vin med ulike retter.", 20, 30, "Clarion Hotel, 4006 Stavanger", "5mBk1m2CamesBjhz3tyg"),
//        Activity2("https://firebasestorage.googleapis.com/v0/b/soclub-af7ad.appspot.com/o/Mat%2Fvingruppen_image.jpg?alt=media&token=bd6cfde9-4acd-485d-8395-7187987870f7", "Matmarked", "Besøk vårt matmarked med lokale produsenter.", 7, 1000, "Torvet, 4611 Kristiansand", "5mBk1m2CamesBjhz3tyg")
//    ),
//    "Reise" to listOf(
//        Activity2("https://firebasestorage.googleapis.com/v0/b/soclub-af7ad.appspot.com/o/Reise%2Fblogg_image.jpg?alt=media&token=470f0a8b-8389-4fd3-8000-9439d3b6a042", "Guidet byvandring", "Utforsk byen med en guidet byvandring.", 7, 20, "Karl Johans gate 1, 0154 Oslo", "5mBk1m2CamesBjhz3tyg"),
//        Activity2("https://firebasestorage.googleapis.com/v0/b/soclub-af7ad.appspot.com/o/Reise%2Ffjordtours_image.jpg?alt=media&token=689c9edb-7037-49e2-862f-cfc5e867537a", "Weekendtur til fjordene", "Opplev de norske fjordene på en uforglemmelig helgetur.", 10, 50, "Geirangerfjorden, 6216 Geiranger", "5mBk1m2CamesBjhz3tyg"),
//        Activity2("https://firebasestorage.googleapis.com/v0/b/soclub-af7ad.appspot.com/o/Reise%2Fpixabay_africa_image.jpg?alt=media&token=d3f1902c-ce2b-4f18-9a3f-45cf48aa638f", "Oppdagelsesferd til Nordkapp", "En eventyrlig tur til det nordligste punktet i Europa.", 18, 30, "Nordkapp, 9764 Honningsvåg", "5mBk1m2CamesBjhz3tyg"),
//        Activity2("https://firebasestorage.googleapis.com/v0/b/soclub-af7ad.appspot.com/o/Reise%2Fsimpleview_image.jpg?alt=media&token=1993ed24-6e9e-4c7b-97cd-fd1fe53aad00", "Safari i villmarken", "Bli med på safari og opplev den norske naturen.", 25, 10, "Finnmark, 9600 Hammerfest", "5mBk1m2CamesBjhz3tyg, "),
//        Activity2("https://firebasestorage.googleapis.com/v0/b/soclub-af7ad.appspot.com/o/Reise%2Fthonhotels_image.jpg?alt=media&token=e87949dd-fd31-426a-ac52-1ceb43220f0b", "Oppdag Skandinavias hovedsteder", "En tur gjennom de skandinaviske hovedstedene Oslo, Stockholm og København.", 30, 40, "Rådhusplassen, 0151 Oslo", "5mBk1m2CamesBjhz3tyg")
//    ),
//    "Trening" to listOf(
//        Activity2("https://firebasestorage.googleapis.com/v0/b/soclub-af7ad.appspot.com/o/Trening%2Fimage_1.jpg?alt=media&token=c6afda2b-3492-4036-84f6-9945c2ffe8bb", "Yoga i parken", "Morgentrening med yoga under åpen himmel.", 10, 30, "Frognerparken, 0268 Oslo", "5mBk1m2CamesBjhz3tyg"),
//        Activity2("https://firebasestorage.googleapis.com/v0/b/soclub-af7ad.appspot.com/o/Trening%2Fimage_2.jpg?alt=media&token=0f6573c9-9516-4b4f-befa-47a67b587790", "Bootcamp", "En intensiv treningsøkt med profesjonelle instruktører.", 18, 50, "Byparken, 5003 Bergen", "5mBk1m2CamesBjhz3tyg"),
//        Activity2("https://firebasestorage.googleapis.com/v0/b/soclub-af7ad.appspot.com/o/Trening%2Fimage_3.jpg?alt=media&token=9360b343-cc29-4b30-9b01-85e5f1cc3f56", "Løpetrening for nybegynnere", "Lær å løpe riktig med veiledning fra en erfaren trener.", 15, 20, "Nidarosdomen, 7013 Trondheim", "5mBk1m2CamesBjhz3tyg"),
//        Activity2("https://firebasestorage.googleapis.com/v0/b/soclub-af7ad.appspot.com/o/Trening%2Fimage_4.jpg?alt=media&token=9d582a4b-2761-40d7-bf8d-b6d1811d90c4", "Styrketrening", "Bli sterkere med en treningsøkt tilpasset styrketrening.", 20, 15, "Stavanger Stadion, 4020 Stavanger", "5mBk1m2CamesBjhz3tyg"),
//        Activity2("https://firebasestorage.googleapis.com/v0/b/soclub-af7ad.appspot.com/o/Trening%2Fimage_5.jpg?alt=media&token=5a2010ba-2db0-4910-94a9-f1c5273196d7", "Sykkeltur", "Utforsk byen på sykkel med en guide.", 12, 20, "Sognsvann, 0863 Oslo", "5mBk1m2CamesBjhz3tyg")
//    )
//)
//
//    // Iterer gjennom kategoriene og aktivitetene
//    for ((category, activities) in categoryActivities) {
//        val collectionRef = db.collection("category").document(category).collection("activities")
//
//        for (activity in activities) {
//            // Bruker .add() for å la Firestore generere en unik ID
//            collectionRef.add(activity)
//                .addOnSuccessListener { documentReference ->
//                }
//                .addOnFailureListener { e ->
//                }
//        }
//    }
//}
















































































//data class Activity2(
//    val imageUrl: String = "",
//    val title: String = "",
//    val description: String = "",
//    val ageGroup: Int = 0,
//    val maxParticipants: Int = 0,
//    val location: String = "",
//    val creatorId: String = "",
//    val date: Timestamp? = null,
//    val createdAt: Timestamp = Timestamp.now(),
//    val startTime: String = ""
//
//)
//
//fun sendAllCategoriesAndActivitiesToFirestore() {
//    val db = FirebaseFirestore.getInstance()
//
//
//val categoryActivities = mapOf(
//    "Festivaler" to listOf(
//        Activity2("https://firebasestorage.googleapis.com/v0/b/soclub-af7ad.appspot.com/o/Festivaler%2Fencrypted_tbn0_image_3.jpg?alt=media&token=7f1c43fd-98eb-4c1e-9d5e-de3c958c054d", "Sommerfestival", "En morsom festival med konserter, mat og aktiviteter.", 7, 500, "Oslo sentrum, 0150 Oslo", "5mBk1m2CamesBjhz3tyg", date =Timestamp(Date(2024, 6,15)), createdAt = Timestamp.now(), startTime = "20:00" ),
//        Activity2("https://firebasestorage.googleapis.com/v0/b/soclub-af7ad.appspot.com/o/Festivaler%2Frosenheime_sommerfestival_2023.jpg?alt=media&token=4934dacb-25e2-454c-a0bc-c5516f056a5a", "Vinterfest", "En vinterfestival med is-skulpturer og konserter.", 10, 300, "Bergen sentrum, 5003 Bergen", "5mBk1m2CamesBjhz3tyg", date =Timestamp(Date(2024, 6,15)), createdAt = Timestamp.now(), startTime = "20:00"),
//        Activity2("https://firebasestorage.googleapis.com/v0/b/soclub-af7ad.appspot.com/o/Festivaler%2Fstockholm_film_festival_2023.jpg?alt=media&token=8af8979f-f1b6-42de-b16a-216eb019e845", "Kulturfestival", "Opplev kulturelle opptredener og mat fra hele verden.", 12, 1000, "Trondheim Torg, 7013 Trondheim", "5mBk1m2CamesBjhz3tyg", date =Timestamp(Date(2024, 6,15)), createdAt = Timestamp.now(), startTime = "20:00"),
//        Activity2("https://firebasestorage.googleapis.com/v0/b/soclub-af7ad.appspot.com/o/Festivaler%2Funderground_gallery_streetart.jpg?alt=media&token=4cda0c1b-cbff-4031-8fcc-8da5e7f2fd41", "Musikkfest", "En musikkfestival med nasjonale og internasjonale artister.", 18, 2000, "Stavanger konserthus, 4005 Stavanger", "5mBk1m2CamesBjhz3tyg", date =Timestamp(Date(2024, 6,15)), createdAt = Timestamp.now(), startTime = "20:00"),
//        Activity2("https://firebasestorage.googleapis.com/v0/b/soclub-af7ad.appspot.com/o/Festivaler%2Funderground_gallery_streetart.jpg?alt=media&token=4cda0c1b-cbff-4031-8fcc-8da5e7f2fd41", "Filmfestival", "En festival for filmelskere med premierer og visninger.", 15, 400, "Tromsø sentrum, 9008 Tromsø", "5mBk1m2CamesBjhz3tyg", date =Timestamp(Date(2024, 6,15)), createdAt = Timestamp.now(), startTime = "20:00")
//    ),
//    "Forslag" to listOf(
//        Activity2("https://firebasestorage.googleapis.com/v0/b/soclub-af7ad.appspot.com/o/Forslag%2Ftegning.jpg?alt=media&token=a7d87928-4de8-4fc0-95a8-3b92cc7fc26a", "Tegnekonkurranse", "Bli med på en kreativ tegnekonkurranse for alle aldre.", 7, 50, "Paul Holmsens vei 9, 1613 Fredrikstad", "5mBk1m2CamesBjhz3tyg", date =Timestamp(Date(2024, 6,15)), createdAt = Timestamp.now(), startTime = "20:00"),
//        Activity2("https://firebasestorage.googleapis.com/v0/b/soclub-af7ad.appspot.com/o/Forslag%2Fb%C3%B8ker.jpg?alt=media&token=7a66efa0-63a6-43a4-8262-9092b75dc651", "Litteraturklubb", "Diskusjoner og bokanmeldelser med en lokal bokklubb.", 18, 20, "Deichman Bjørvika, 0150 Oslo", "5mBk1m2CamesBjhz3tyg", date =Timestamp(Date(2024, 6,15)), createdAt = Timestamp.now(), startTime = "20:00"),
//        Activity2("https://firebasestorage.googleapis.com/v0/b/soclub-af7ad.appspot.com/o/Forslag%2Ffotball.jpg?alt=media&token=0bf782c6-7821-4110-897d-e6e00a17b807", "Fotomaraton", "Delta i et fotomaraton og fang spennende øyeblikk i byen.", 12, 100, "Markens gate 1, 4610 Kristiansand", "5mBk1m2CamesBjhz3tyg", date =Timestamp(Date(2024, 6,15)), createdAt = Timestamp.now(), startTime = "20:00"),
//        Activity2("https://firebasestorage.googleapis.com/v0/b/soclub-af7ad.appspot.com/o/Forslag%2Fperson-skriver.jpg?alt=media&token=cbccf492-3809-4a64-9454-c14344b6eae5", "Gatekunstverksted", "Lær å lage gatekunst med lokale kunstnere.", 12, 30, "Bragernes Torg, 3017 Drammen", "5mBk1m2CamesBjhz3tyg", date =Timestamp(Date(2024, 6,15)), createdAt = Timestamp.now(), startTime = "20:00"),
//        Activity2("https://firebasestorage.googleapis.com/v0/b/soclub-af7ad.appspot.com/o/Forslag%2Fperson-skriver.jpg?alt=media&token=cbccf492-3809-4a64-9454-c14344b6eae5", "Skrivekurs", "Et skrivekurs for de som vil forbedre sine skriveferdigheter.", 16, 15, "Hamar kulturhus, 2317 Hamar", "5mBk1m2CamesBjhz3tyg", date =Timestamp(Date(2024, 6,15)), createdAt = Timestamp.now(), startTime = "20:00")
//    ),
//    "Klatring" to listOf(
//        Activity2("https://firebasestorage.googleapis.com/v0/b/soclub-af7ad.appspot.com/o/Klatring%2Fdato_crag_climbing.jpg?alt=media&token=b78819ed-28a2-4ca5-8e94-9fb672a8f130", "Innendørs klatring", "Prøv ut innendørs klatring på vår klatrehall.", 7, 20, "Toppidrettssenteret, Sognsveien 228, 0863 Oslo", "5mBk1m2CamesBjhz3tyg", date =Timestamp(Date(2024, 6,15)), createdAt = Timestamp.now(), startTime = "20:00"),
//        Activity2("https://firebasestorage.googleapis.com/v0/b/soclub-af7ad.appspot.com/o/Klatring%2Fdato_indoor_climbing.jpg?alt=media&token=5e1b34be-5607-4f07-8b05-1e8a7582ba94", "Utendørs klatretur", "Bli med på en utendørs klatretur i naturen.", 18, 10, "Svolvær, 8300 Lofoten", "5mBk1m2CamesBjhz3tyg", date =Timestamp(Date(2024, 6,15)), createdAt = Timestamp.now(), startTime = "20:00"),
//        Activity2("https://firebasestorage.googleapis.com/v0/b/soclub-af7ad.appspot.com/o/Klatring%2Fpolarismedia_image.jpg?alt=media&token=84469b0b-7653-4e1d-94ac-fdb8cb980af2", "Klatrekurs for nybegynnere", "Et kurs for de som vil lære å klatre fra bunnen av.", 12, 15, "Bergen Klatreklubb, 5005 Bergen", "5mBk1m2CamesBjhz3tyg", date =Timestamp(Date(2024, 6,15)), createdAt = Timestamp.now(), startTime = "20:00"),
//        Activity2("https://firebasestorage.googleapis.com/v0/b/soclub-af7ad.appspot.com/o/Klatring%2Fskullerudpark_climbing.jpg?alt=media&token=8bc9d9af-8945-49ff-9a82-838b50324e16", "Klatrekonkurranse", "Bli med på en spennende klatrekonkurranse.", 16, 25, "Stavanger Klatresenter, 4015 Stavanger", "5mBk1m2CamesBjhz3tyg", date =Timestamp(Date(2024, 6,15)), createdAt = Timestamp.now(), startTime = "20:00"),
//        Activity2("https://firebasestorage.googleapis.com/v0/b/soclub-af7ad.appspot.com/o/Klatring%2Fsquarespace_trekkoppfuglen.jpg?alt=media&token=2e62794b-f877-46f6-8894-ae4e2478ff48", "Fjellklatring", "Guidet fjellklatring for de som ønsker å utfordre seg selv.", 18, 8, "Trollveggen, 6320 Rauma", "5mBk1m2CamesBjhz3tyg", date =Timestamp(Date(2024, 6,15)), createdAt = Timestamp.now(), startTime = "20:00")
//    ),
//    "Mat" to listOf(
//        Activity2("https://firebasestorage.googleapis.com/v0/b/soclub-af7ad.appspot.com/o/Mat%2Faktivioslo_image.jpg?alt=media&token=a278dab0-476b-412f-a7f0-10d2b9599691", "Matlagingskurs", "Lær å lage lokale retter med en profesjonell kokk.", 15, 12, "Mathallen Oslo, Vulkan 5, 0178 Oslo", "5mBk1m2CamesBjhz3tyg", date =Timestamp(Date(2024, 6,15)), createdAt = Timestamp.now(), startTime = "20:00"),
//        Activity2("https://firebasestorage.googleapis.com/v0/b/soclub-af7ad.appspot.com/o/Mat%2Fimage_7.jpg?alt=media&token=86fc59d4-01c1-4405-a689-2b4fb4993670", "Gourmetfestival", "En festival for alle matelskere med smaksprøver og konkurranser.", 18, 500, "Bryggen, 5003 Bergen", "5mBk1m2CamesBjhz3tyg", date =Timestamp(Date(2024, 6,15)), createdAt = Timestamp.now(), startTime = "20:00"),
//        Activity2("https://firebasestorage.googleapis.com/v0/b/soclub-af7ad.appspot.com/o/Mat%2Fspaniatips_image.jpg?alt=media&token=6a36ff1d-57b3-44c7-8f8f-83cfc3b4f4a9", "Bakeworkshop", "Bli med på en bakeworkshop og lær å lage fantastiske kaker.", 7, 20, "Torvet, 7011 Trondheim", "5mBk1m2CamesBjhz3tyg", date =Timestamp(Date(2024, 6,15)), createdAt = Timestamp.now(), startTime = "20:00"),
//        Activity2("https://firebasestorage.googleapis.com/v0/b/soclub-af7ad.appspot.com/o/Mat%2Ftbn0_image_2.jpg?alt=media&token=bdf4bedd-e0ef-4d66-9a6d-70e526e4d7f5", "Vin og mat sammenkobling", "Lær hvordan du kombinerer vin med ulike retter.", 20, 30, "Clarion Hotel, 4006 Stavanger", "5mBk1m2CamesBjhz3tyg", date =Timestamp(Date(2024, 6,15)), createdAt = Timestamp.now(), startTime = "20:00"),
//        Activity2("https://firebasestorage.googleapis.com/v0/b/soclub-af7ad.appspot.com/o/Mat%2Fvingruppen_image.jpg?alt=media&token=bd6cfde9-4acd-485d-8395-7187987870f7", "Matmarked", "Besøk vårt matmarked med lokale produsenter.", 7, 1000, "Torvet, 4611 Kristiansand", "5mBk1m2CamesBjhz3tyg", date =Timestamp(Date(2024, 6,15)), createdAt = Timestamp.now(), startTime = "20:00")
//    ),
//    "Reise" to listOf(
//        Activity2("https://firebasestorage.googleapis.com/v0/b/soclub-af7ad.appspot.com/o/Reise%2Fblogg_image.jpg?alt=media&token=470f0a8b-8389-4fd3-8000-9439d3b6a042", "Guidet byvandring", "Utforsk byen med en guidet byvandring.", 7, 20, "Karl Johans gate 1, 0154 Oslo", "5mBk1m2CamesBjhz3tyg", date =Timestamp(Date(2024, 6,15)), createdAt = Timestamp.now(), startTime = "20:00"),
//        Activity2("https://firebasestorage.googleapis.com/v0/b/soclub-af7ad.appspot.com/o/Reise%2Ffjordtours_image.jpg?alt=media&token=689c9edb-7037-49e2-862f-cfc5e867537a", "Weekendtur til fjordene", "Opplev de norske fjordene på en uforglemmelig helgetur.", 10, 50, "Geirangerfjorden, 6216 Geiranger", "5mBk1m2CamesBjhz3tyg", date =Timestamp(Date(2024, 6,15)), createdAt = Timestamp.now(), startTime = "20:00"),
//        Activity2("https://firebasestorage.googleapis.com/v0/b/soclub-af7ad.appspot.com/o/Reise%2Fpixabay_africa_image.jpg?alt=media&token=d3f1902c-ce2b-4f18-9a3f-45cf48aa638f", "Oppdagelsesferd til Nordkapp", "En eventyrlig tur til det nordligste punktet i Europa.", 18, 30, "Nordkapp, 9764 Honningsvåg", "5mBk1m2CamesBjhz3tyg", date =Timestamp(Date(2024, 6,15)), createdAt = Timestamp.now(), startTime = "20:00"),
//        Activity2("https://firebasestorage.googleapis.com/v0/b/soclub-af7ad.appspot.com/o/Reise%2Fsimpleview_image.jpg?alt=media&token=1993ed24-6e9e-4c7b-97cd-fd1fe53aad00", "Safari i villmarken", "Bli med på safari og opplev den norske naturen.", 25, 10, "Finnmark, 9600 Hammerfest", "5mBk1m2CamesBjhz3tyg, ", date =Timestamp(Date(2024, 6,15)), createdAt = Timestamp.now(), startTime = "20:00"),
//        Activity2("https://firebasestorage.googleapis.com/v0/b/soclub-af7ad.appspot.com/o/Reise%2Fthonhotels_image.jpg?alt=media&token=e87949dd-fd31-426a-ac52-1ceb43220f0b", "Oppdag Skandinavias hovedsteder", "En tur gjennom de skandinaviske hovedstedene Oslo, Stockholm og København.", 30, 40, "Rådhusplassen, 0151 Oslo", "5mBk1m2CamesBjhz3tyg", date =Timestamp(Date(2024, 6,15)), createdAt = Timestamp.now(), startTime = "20:00")
//    ),
//    "Trening" to listOf(
//        Activity2("https://firebasestorage.googleapis.com/v0/b/soclub-af7ad.appspot.com/o/Trening%2Fimage_1.jpg?alt=media&token=c6afda2b-3492-4036-84f6-9945c2ffe8bb", "Yoga i parken", "Morgentrening med yoga under åpen himmel.", 10, 30, "Frognerparken, 0268 Oslo", "5mBk1m2CamesBjhz3tyg", date =Timestamp(Date(2024, 6,15)), createdAt = Timestamp.now(), startTime = "20:00"),
//        Activity2("https://firebasestorage.googleapis.com/v0/b/soclub-af7ad.appspot.com/o/Trening%2Fimage_2.jpg?alt=media&token=0f6573c9-9516-4b4f-befa-47a67b587790", "Bootcamp", "En intensiv treningsøkt med profesjonelle instruktører.", 18, 50, "Byparken, 5003 Bergen", "5mBk1m2CamesBjhz3tyg", date =Timestamp(Date(2024, 6,15)), createdAt = Timestamp.now(), startTime = "20:00"),
//        Activity2("https://firebasestorage.googleapis.com/v0/b/soclub-af7ad.appspot.com/o/Trening%2Fimage_3.jpg?alt=media&token=9360b343-cc29-4b30-9b01-85e5f1cc3f56", "Løpetrening for nybegynnere", "Lær å løpe riktig med veiledning fra en erfaren trener.", 15, 20, "Nidarosdomen, 7013 Trondheim", "5mBk1m2CamesBjhz3tyg", date =Timestamp(Date(2024, 6,15)), createdAt = Timestamp.now(), startTime = "20:00"),
//        Activity2("https://firebasestorage.googleapis.com/v0/b/soclub-af7ad.appspot.com/o/Trening%2Fimage_4.jpg?alt=media&token=9d582a4b-2761-40d7-bf8d-b6d1811d90c4", "Styrketrening", "Bli sterkere med en treningsøkt tilpasset styrketrening.", 20, 15, "Stavanger Stadion, 4020 Stavanger", "5mBk1m2CamesBjhz3tyg", date =Timestamp(Date(2024, 6,15)), createdAt = Timestamp.now(), startTime = "20:00"),
//        Activity2("https://firebasestorage.googleapis.com/v0/b/soclub-af7ad.appspot.com/o/Trening%2Fimage_5.jpg?alt=media&token=5a2010ba-2db0-4910-94a9-f1c5273196d7", "Sykkeltur", "Utforsk byen på sykkel med en guide.", 12, 20, "Sognsvann, 0863 Oslo", "5mBk1m2CamesBjhz3tyg")
//    )
//)
//
//    // Iterer gjennom kategoriene og aktivitetene
//    for ((category, activities) in categoryActivities) {
//        val collectionRef = db.collection("category").document(category).collection("activities")
//
//        for (activity in activities) {
//            // Bruker .add() for å la Firestore generere en unik ID
//            collectionRef.add(activity)
//                .addOnSuccessListener { documentReference ->
//                }
//                .addOnFailureListener { e ->
//                }
//        }
//    }
//}



//fun deleteAllActivitiesFromCategories() {
//    // Firestore referanse
//    val db = FirebaseFirestore.getInstance()
//
//    // Definer kategoriene som skal slettes
//    val categories = listOf("Festivaler", "Forslag", "Klatring", "Mat", "Reise", "Trening")
//
//    // Iterer gjennom kategoriene
//    for (category in categories) {
//        val collectionRef = db.collection("category").document(category).collection("activities")
//
//        // Hent alle aktivitetene i hver kategori
//        collectionRef.get()
//            .addOnSuccessListener { snapshot ->
//                for (document in snapshot.documents) {
//                    // Slett hvert dokument (aktivitet) i kategorien
//                    collectionRef.document(document.id).delete()
//                        .addOnSuccessListener {
//                        }
//                        .addOnFailureListener { e ->
//                        }
//                }
//            }
//            .addOnFailureListener { e ->
//            }
//    }
//}
<|MERGE_RESOLUTION|>--- conflicted
+++ resolved
@@ -20,14 +20,6 @@
     val restOfAddress: String = "",
     val date: Timestamp? = null,
     val creatorId: String = "",
-<<<<<<< HEAD
-    val createdAt: Timestamp = Timestamp.now(),
-    val startTime: String = ""
-)
-
-
-=======
-    val date: Timestamp? = null,
     val createdAt: Timestamp = Timestamp.now(),
     val startTime: String = "",
     val category: String? = null  // Legg til kategori her
@@ -35,7 +27,7 @@
 
 
 
->>>>>>> 49bfac04
+
 data class createActivity(
     val creatorId: String = "",
     val imageUrl: String = "",
