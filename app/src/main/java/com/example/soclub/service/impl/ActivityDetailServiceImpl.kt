--- conflicted
+++ resolved
@@ -1,10 +1,5 @@
 package com.example.soclub.service.impl
-
 import android.content.Context
-<<<<<<< HEAD
-=======
-import com.example.soclub.R
->>>>>>> b0523f06
 import com.example.soclub.models.Activity
 import com.example.soclub.service.ActivityDetailService
 import com.google.firebase.Timestamp
@@ -16,11 +11,9 @@
 
 class ActivityDetailServiceImpl @Inject constructor(
     private val firestore: FirebaseFirestore,
-<<<<<<< HEAD
+
     private val context: Context
-=======
 
->>>>>>> b0523f06
 ) : ActivityDetailService {
 
     override suspend fun getActivityById(category: String, activityId: String): Activity {
@@ -32,7 +25,7 @@
                 .get()
                 .await()
 
-<<<<<<< HEAD
+
             val activity = documentSnapshot.toObject(Activity::class.java)
                 ?: throw Exception("Activity not found")
 
@@ -51,35 +44,7 @@
         } catch (e: Exception) {
             throw Exception("Failed to fetch activity: ${e.message}", e)
         }
-=======
-    override suspend fun getActivityById(category: String, activityId: String): Activity? {
-        val documentSnapshot = firestore.collection("category")
-            .document(category)
-            .collection("activities")
-            .document(activityId)
-            .get()
-            .await()
-
-        val activity = documentSnapshot.toObject(Activity::class.java)
-
-        // Sørg for at 'creatorId' er hentet korrekt
-        val creatorId = documentSnapshot.getString("creatorId") ?: ""
-
-        // Hent andre nødvendige felt
-        val fullLocation = activity?.location ?:"Ukjent"
-        val restOfAddress = fullLocation.substringBeforeLast(" ", "Ukjent")
-        val date = documentSnapshot.getTimestamp("date")
-        val startTime = documentSnapshot.getString("startTime") ?: "Ukjent tid"
-
-        // Returner aktiviteten med 'creatorId' satt
-        return activity?.copy(
-            restOfAddress = restOfAddress,
-            date = date,
-            startTime = startTime,
-            creatorId = creatorId // Sett 'creatorId' her
-        )
->>>>>>> b0523f06
-    }
+          }
 
     override suspend fun isUserRegisteredForActivity(userId: String, activityId: String): Boolean {
         try {
