package com.example.soclub.service

import com.example.soclub.models.Activity
import com.example.soclub.models.createActivity
import com.example.soclub.models.editActivity

interface ActivityService {
    suspend fun getActivityById(category: String, activityId: String): Activity?
    suspend fun createActivity(category: String, activity: createActivity)
    suspend fun getActivities(category: String): List<Activity>
    suspend fun getCategories(): List<String>
    suspend fun getAllActivitiesByCreator(creatorId: String): List<editActivity>
    suspend fun updateActivity(category: String, newCategory: String, activityId: String, updatedActivity: createActivity)
<<<<<<< HEAD
    suspend fun deleteActivity(category: String, activityId: String) // Ny funksjon for å slette en aktivitet
=======
    suspend fun getAllActivities(): List<Activity>
    suspend fun getActivitiesGroupedByCategory(): Map<String, List<Activity>>
>>>>>>> a33beea9
}<|MERGE_RESOLUTION|>--- conflicted
+++ resolved
@@ -11,10 +11,7 @@
     suspend fun getCategories(): List<String>
     suspend fun getAllActivitiesByCreator(creatorId: String): List<editActivity>
     suspend fun updateActivity(category: String, newCategory: String, activityId: String, updatedActivity: createActivity)
-<<<<<<< HEAD
     suspend fun deleteActivity(category: String, activityId: String) // Ny funksjon for å slette en aktivitet
-=======
     suspend fun getAllActivities(): List<Activity>
     suspend fun getActivitiesGroupedByCategory(): Map<String, List<Activity>>
->>>>>>> a33beea9
 }