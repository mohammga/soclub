--- conflicted
+++ resolved
@@ -80,7 +80,6 @@
         }
     }
 
-<<<<<<< HEAD
     override suspend fun deleteActivity(category: String, activityId: String) {
         firestore.collection("category")
             .document(category)
@@ -89,7 +88,6 @@
             .delete()
             .await()
     }
-=======
     override suspend fun getAllActivities(): List<Activity> {
         val activityList = mutableListOf<Activity>()
         val categoriesSnapshot = firestore.collection("category").get().await()
@@ -135,9 +133,4 @@
 
         return activitiesByCategory
     }
-
-
-
-
->>>>>>> a33beea9
 }