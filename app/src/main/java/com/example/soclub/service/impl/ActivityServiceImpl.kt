package com.example.soclub.service.impl

import com.example.soclub.models.Activity
import com.example.soclub.models.CreateActivity
import com.example.soclub.models.EditActivity
import com.example.soclub.service.ActivityService
import com.google.firebase.firestore.FirebaseFirestore
import kotlinx.coroutines.tasks.await
import javax.inject.Inject
import com.google.firebase.firestore.ListenerRegistration

class ActivityServiceImpl @Inject constructor(
    private val firestore: FirebaseFirestore
) : ActivityService {

<<<<<<< HEAD
    override fun listenForActivities(onUpdate: (List<Activity>) -> Unit): ListenerRegistration {
        return firestore.collectionGroup("activities")
            .addSnapshotListener { snapshot, error ->
                if (error != null || snapshot == null) {
                    onUpdate(emptyList())
                    return@addSnapshotListener
                }
                val activities = snapshot.documents.mapNotNull { doc ->
                    val category = doc.reference.parent.parent?.id
                    doc.toObject(Activity::class.java)?.copy(id = doc.id, category = category)
                }
                onUpdate(activities)
            }
    }

    override suspend fun createActivity(category: String, activity: createActivity) {
=======
    override suspend fun createActivity(category: String, activity: CreateActivity) {
>>>>>>> 0c56afbe
        firestore.collection("category").document(category)
            .collection("activities").add(activity).await()
    }

    override suspend fun getActivityById(category: String, activityId: String): Activity? {
        val documentSnapshot = firestore.collection("category")
            .document(category)
            .collection("activities")
            .document(activityId)
            .get()
            .await()

        val activity = documentSnapshot.toObject(Activity::class.java)

        val fullLocation = activity?.location ?: "Ukjent"
        val lastWord = fullLocation.substringAfterLast(" ")
        val restOfAddress = fullLocation.substringBeforeLast(" ", "Ukjent")

        return activity?.copy(
            location = lastWord,
            restOfAddress = restOfAddress
        )
    }

    override suspend fun getActivities(category: String): List<Activity> {
        val snapshot = firestore.collection("category").document(category)
            .collection("activities").get().await()

        return snapshot.documents.mapNotNull { document ->
            val activity = document.toObject(Activity::class.java)

            val fullLocation = activity?.location ?: "Ukjent"
            val lastWord = fullLocation.substringAfterLast(" ")
            val restOfAddress = fullLocation.substringBeforeLast(" ", "Ukjent")

            activity?.copy(
                id = document.id,
                location = lastWord,
                description = restOfAddress
            )
        }
    }


    override suspend fun getAllActivitiesByCreator(creatorId: String): List<EditActivity> {
        val categoriesSnapshot = firestore.collection("category").get().await()
        val allActivities = mutableListOf<EditActivity>()


        for (categoryDocument in categoriesSnapshot.documents) {
            val categoryName = categoryDocument.id


            val activitiesSnapshot = firestore.collection("category").document(categoryName)
                .collection("activities")
                .whereEqualTo("creatorId", creatorId)
                .get().await()


            activitiesSnapshot.documents.mapNotNullTo(allActivities) { document ->
                val activity = document.toObject(EditActivity::class.java)

                val fullLocation = activity?.location ?: "Ukjent"
                val lastWord = fullLocation.substringAfterLast(" ")
                val restOfAddress = fullLocation.substringBeforeLast(" ", "Ukjent")

                activity?.copy(
                    id = document.id,
                    location = lastWord,
                    description = restOfAddress,
                    category = categoryName
                )
            }
        }

        return allActivities
    }


    override suspend fun getCategories(): List<String> {
        val snapshot = firestore.collection("category").get().await()
        val categories = snapshot.documents.map { document ->
            document.id
        }
        return categories.sortedByDescending { it == "Forslag" }
    }

    override suspend fun updateActivity(category: String, newCategory: String, activityId: String, updatedActivity: CreateActivity) {

        if (category != newCategory) {
            firestore.collection("category")
                .document(category)
                .collection("activities")
                .document(activityId)
                .delete()
                .await()

            createActivity(newCategory, updatedActivity)
        } else {
            firestore.collection("category")
                .document(newCategory)
                .collection("activities")
                .document(activityId)
                .set(updatedActivity)
                .await()
        }
    }

    override suspend fun getAllActivities(): List<Activity> {
        val activityList = mutableListOf<Activity>()
        val categoriesSnapshot = firestore.collection("category").get().await()

        for (categoryDoc in categoriesSnapshot.documents) {
            val categoryName = categoryDoc.id
            val activitiesSnapshot = firestore.collection("category")
                .document(categoryDoc.id)
                .collection("activities")
                .get()
                .await()

            val activities = activitiesSnapshot.documents.mapNotNull { document ->
                val activity = document.toObject(Activity::class.java)
                activity?.copy(
                    id = document.id,
                    category = categoryName
                )
            }
            activityList.addAll(activities)
        }

        return activityList
    }


    override suspend fun getActivitiesGroupedByCategory(): Map<String, List<Activity>> {
        val categoriesSnapshot = firestore.collection("category").get().await()
        val activitiesByCategory = mutableMapOf<String, List<Activity>>()

        for (categoryDoc in categoriesSnapshot.documents) {
            val categoryName = categoryDoc.id
            val activitiesSnapshot = firestore.collection("category")
                .document(categoryName)
                .collection("activities")
                .get()
                .await()

            val activities = activitiesSnapshot.toObjects(Activity::class.java)
            activitiesByCategory[categoryName] = activities
        }

        return activitiesByCategory
    }

    override suspend fun deleteActivity(category: String, activityId: String) {
        firestore.collection("category")
            .document(category)
            .collection("activities")
            .document(activityId)
            .delete()
            .await()
    }
}<|MERGE_RESOLUTION|>--- conflicted
+++ resolved
@@ -13,7 +13,6 @@
     private val firestore: FirebaseFirestore
 ) : ActivityService {
 
-<<<<<<< HEAD
     override fun listenForActivities(onUpdate: (List<Activity>) -> Unit): ListenerRegistration {
         return firestore.collectionGroup("activities")
             .addSnapshotListener { snapshot, error ->
@@ -29,10 +28,7 @@
             }
     }
 
-    override suspend fun createActivity(category: String, activity: createActivity) {
-=======
     override suspend fun createActivity(category: String, activity: CreateActivity) {
->>>>>>> 0c56afbe
         firestore.collection("category").document(category)
             .collection("activities").add(activity).await()
     }
