package com.example.soclub.utils

import android.app.NotificationChannel
import android.app.NotificationManager
import android.content.Context
import android.os.Build
import com.example.soclub.R

<<<<<<< HEAD
fun createNotificationChannel(context: Context) =
=======

/**
 * Utility function to create a notification channel for devices running Android O (API level 26) or higher.
 * This ensures that notifications are properly categorized and displayed according to system guidelines.
 *
 * @param context The context from which the function is called, used to access system resources and services.
 *
 * This function retrieves the notification channel ID, name, and description from the app's string resources.
 * It then creates a notification channel with high importance, enabling audible and visual notifications.
 * If the device is running on an OS version lower than Android O, this function does nothing.
 *
 * Usage:
 * Call this function during app initialization or before sending a notification
 * to ensure the required notification channel exists.
 *
 * Example:
 * ```
 * createNotificationChannel(context)
 * ```
 */
fun createNotificationChannel(context: Context) {
>>>>>>> 4e0a28a3
    if (Build.VERSION.SDK_INT >= Build.VERSION_CODES.O) {
        val channelId = context.getString(R.string.channel_id)
        val channelName = context.getString(R.string.channel_name)
        val channelDescription = context.getString(R.string.channel_description)
        val importance = NotificationManager.IMPORTANCE_HIGH

        val channel = NotificationChannel(channelId, channelName, importance).apply {
            description = channelDescription
        }

        val notificationManager = context.getSystemService(Context.NOTIFICATION_SERVICE) as NotificationManager
        notificationManager.createNotificationChannel(channel)
    }
}
<|MERGE_RESOLUTION|>--- conflicted
+++ resolved
@@ -6,9 +6,7 @@
 import android.os.Build
 import com.example.soclub.R
 
-<<<<<<< HEAD
-fun createNotificationChannel(context: Context) =
-=======
+
 
 /**
  * Utility function to create a notification channel for devices running Android O (API level 26) or higher.
@@ -30,7 +28,6 @@
  * ```
  */
 fun createNotificationChannel(context: Context) {
->>>>>>> 4e0a28a3
     if (Build.VERSION.SDK_INT >= Build.VERSION_CODES.O) {
         val channelId = context.getString(R.string.channel_id)
         val channelName = context.getString(R.string.channel_name)
