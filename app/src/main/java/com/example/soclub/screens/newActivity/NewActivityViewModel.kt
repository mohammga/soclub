package com.example.soclub.screens.newActivity

import android.net.Uri
import android.util.Log
import androidx.compose.runtime.mutableStateOf
import androidx.lifecycle.ViewModel
import androidx.lifecycle.viewModelScope
import androidx.navigation.NavController
import com.example.soclub.R
import com.example.soclub.models.CreateActivity
import com.example.soclub.service.ActivityService
import com.example.soclub.service.AccountService
import com.example.soclub.service.LocationService
import com.example.soclub.service.StorageService
import com.google.firebase.Timestamp
import dagger.hilt.android.lifecycle.HiltViewModel
import android.content.Context
import android.widget.Toast
import kotlinx.coroutines.launch
import java.util.Date
import javax.inject.Inject


data class NewActivityState(
    val title: String = "",
    val description: String = "",
    val category: String = "",
    val location: String = "",
    val address: String = "",
    val postalCode: String = "",
    val maxParticipants: String = "",
    val ageLimit: String = "",
    val imageUrl: String = "",
    val date: Timestamp? = Timestamp.now(),
    val startTime: String = "",
    val errorMessage: Int? = null,
    val locationSuggestions: List<String> = emptyList(),
    val addressSuggestions: List<String> = emptyList(),
    val postalCodeSuggestions: List<String> = emptyList(),
    val locationConfirmed: Boolean = false, // Flag to confirm location selection
    val addressConfirmed: Boolean = false,  // Flag to confirm address selection
    // Error messages
    val titleError: String? = null,
    val descriptionError: String? = null,
    val categoryError: String? = null,
    val locationError: String? = null,
    val addressError: String? = null,
    val postalCodeError: String? = null,
    val maxParticipantsError: String? = null,
    val ageLimitError: String? = null,
    val dateError: String? = null,
    val startTimeError: String? = null,
    val selectedImageUri: Uri? = null
)

@HiltViewModel
class NewActivityViewModel @Inject constructor(
    private val activityService: ActivityService,
    private val accountService: AccountService,
    private val locationService: LocationService,
    private val storageService: StorageService
) : ViewModel() {

    var uiState = mutableStateOf(NewActivityState())
        private set

    private var municipalities: MutableList<String> = mutableListOf()

    init {
        loadMunicipalities()
    }

    // Funksjon for å laste inn kommuner
    private fun loadMunicipalities() {
        viewModelScope.launch {
            locationService.fetchMunicipalities().collect { fetchedMunicipalities ->
                municipalities = fetchedMunicipalities.toMutableList()
                uiState.value = uiState.value.copy(locationSuggestions = fetchedMunicipalities)
            }
        }
    }

    // Funksjon for å håndtere endring av tittel
    fun onTitleChange(newValue: String) {
        uiState.value = uiState.value.copy(title = newValue, titleError = null)
    }

    // Funksjon for å håndtere endring av beskrivelse
    fun onDescriptionChange(newValue: String) {
        uiState.value = uiState.value.copy(description = newValue, descriptionError = null)
    }

    // Funksjon for å håndtere bildevalg
    fun onImageSelected(uri: Uri?) {
        uiState.value = uiState.value.copy(selectedImageUri = uri, imageUrl = uri?.toString() ?: "")
    }

    // Funksjon for å håndtere kategoriendring
    fun onCategoryChange(newValue: String) {
        uiState.value = uiState.value.copy(category = newValue, categoryError = null)
    }

    // Funksjon for å håndtere endring av sted og vise forslag
    fun onLocationChange(newValue: String) {
        uiState.value = uiState.value.copy(
            location = newValue,
            address = "",          // Tilbakestill adresse når sted endres
            postalCode = "",      // Tilbakestill postnummer når sted endres
            locationConfirmed = false, // Tilbakestill bekreftelsesflagget
            addressConfirmed = false,  // Tilbakestill adressebekreftelsesflagget
            locationError = null,
            addressSuggestions = emptyList()
        )

        // Vis forslag bare når to eller flere tegn er angitt
        if (newValue.length >= 2) {
            val suggestions = municipalities.filter { it.startsWith(newValue, ignoreCase = true) }
            uiState.value = uiState.value.copy(locationSuggestions = suggestions)
        } else {
            uiState.value = uiState.value.copy(locationSuggestions = emptyList())
        }
    }

    // Funksjon for å bekrefte stedsvalg fra dropdown
    fun onLocationSelected(selectedLocation: String) {
        uiState.value = uiState.value.copy(
            location = selectedLocation,
            locationSuggestions = emptyList(),
            locationConfirmed = true  // Marker sted som bekreftet
        )
    }

    // Funksjon for å håndtere endring av adresse og vise forslag
    fun onAddressChange(newValue: String) {
        uiState.value = uiState.value.copy(
            address = newValue,
            postalCode = "",          // Tilbakestill postnummer når adresse endres
            addressConfirmed = false, // Tilbakestill bekreftelsesflagget
            addressError = null
        )

        if (newValue.isNotBlank()) {
            fetchAddressSuggestions(newValue)
        } else {
            uiState.value = uiState.value.copy(addressSuggestions = emptyList())
        }
    }

    // Funksjon for å bekrefte adressevalg fra dropdown
    fun onAddressSelected(selectedAddress: String) {
        uiState.value = uiState.value.copy(
            address = selectedAddress,
            addressSuggestions = emptyList(),
            addressConfirmed = true  // Marker adresse som bekreftet
        )
        fetchPostalCodeForAddress(selectedAddress, uiState.value.location)
    }

    // Hent adresseforslag, håndterer husnummeruttrekking
    private fun fetchAddressSuggestions(query: String) {
        val (streetName, houseNumber) = extractStreetAndHouseNumber(query)

        // Hent forslag bare hvis sted er bekreftet
        if (!uiState.value.locationConfirmed) {
            return
        }

        viewModelScope.launch {
            locationService.fetchAddressSuggestions(
                streetName = streetName,
                houseNumber = houseNumber,
                municipality = uiState.value.location
            ).collect { suggestions ->
                uiState.value = uiState.value.copy(addressSuggestions = suggestions)
            }
        }
    }

    // Hjelpefunksjon for å trekke ut gatenavn og husnummer
    private fun extractStreetAndHouseNumber(query: String): Pair<String, String?> {
        val regex = Regex("^(.*?)(\\d+)?$")
        val matchResult = regex.find(query.trim())
        val streetName = matchResult?.groups?.get(1)?.value?.trim() ?: query
        val houseNumber = matchResult?.groups?.get(2)?.value?.trim()
        return streetName to houseNumber
    }

    // Hent postnummer for den valgte adressen
    private fun fetchPostalCodeForAddress(address: String, municipality: String) {
        viewModelScope.launch {
            locationService.fetchPostalCodeForAddress(address, municipality).collect { postalCode ->
                if (postalCode != null) {
                    uiState.value = uiState.value.copy(postalCode = postalCode, postalCodeError = null)
                } else {
                    uiState.value = uiState.value.copy(postalCode = "", postalCodeError = "Fant ikke postnummer")
                }
            }
        }
    }

    // Funksjon for å håndtere endring av maks antall deltakere
    fun onMaxParticipantsChange(newValue: String) {
        uiState.value = uiState.value.copy(maxParticipants = newValue, maxParticipantsError = null)
    }

    // Funksjon for å håndtere aldersgrenseendring og validere
    fun onAgeLimitChange(newValue: String) {
        val age = newValue.toIntOrNull()
        if (age != null && age > 100) {
            uiState.value = uiState.value.copy(
                errorMessage = R.string.error_age_limit_exceeded,
                ageLimitError = "Aldersgrensen kan ikke overstige 100"
            )
        } else {
            uiState.value = uiState.value.copy(
                ageLimit = newValue,
                errorMessage = null,
                ageLimitError = null
            )
        }
    }

    // Funksjon for å håndtere datoendring
    fun onDateChange(newValue: Timestamp) {
        uiState.value = uiState.value.copy(date = newValue, dateError = null)
    }

    // Funksjon for å håndtere starttidspunktendring
    fun onStartTimeChange(newValue: String) {
        uiState.value = uiState.value.copy(startTime = newValue, startTimeError = null)
    }

<<<<<<< HEAD
    // Funksjon for å håndtere publiseringshandling
    fun onPublishClick(navController: NavController) {
        // Validering
=======
    // Function to handle publish action
    fun onPublishClick(navController: NavController, context: Context) {
        // Validation checks for each field
>>>>>>> cfc90e09
        var hasError = false
        var titleError: String? = null
        var descriptionError: String? = null
        var categoryError: String? = null
        var locationError: String? = null
        var addressError: String? = null
        var postalCodeError: String? = null
        var maxParticipantsError: String? = null
        var ageLimitError: String? = null
        var dateError: String? = null
        var startTimeError: String? = null

        if (uiState.value.title.isBlank()) {
            titleError = "Du må fylle inn tittel"
            hasError = true
        }
        if (uiState.value.description.isBlank()) {
            descriptionError = "Du må fylle inn beskrivelse"
            hasError = true
        }
        if (uiState.value.category.isBlank()) {
            categoryError = "Du må velge kategori"
            hasError = true
        }
        if (uiState.value.location.isBlank()) {
            locationError = "Du må velge sted"
            hasError = true
        }
        if (uiState.value.address.isBlank()) {
            addressError = "Du må velge adresse"
            hasError = true
        }
        if (uiState.value.postalCode.isBlank()) {
            postalCodeError = "Postnummer er påkrevd"
            hasError = true
        }
        if (uiState.value.maxParticipants.isBlank()) {
            maxParticipantsError = "Du må fylle inn maks antall deltakere"
            hasError = true
        } else if (uiState.value.maxParticipants.toIntOrNull() == null) {
            maxParticipantsError = "Må være et tall"
            hasError = true
        }
        if (uiState.value.ageLimit.isBlank()) {
            ageLimitError = "Du må fylle inn aldersgrense"
            hasError = true
        } else if (uiState.value.ageLimit.toIntOrNull() == null) {
            ageLimitError = "Må være et tall"
            hasError = true
        }

        val selectedDate = uiState.value.date
        if (selectedDate == null) {
            dateError = "Du må velge dato"
            hasError = true
        } else {
            val currentTimeMillis = System.currentTimeMillis()
            val selectedDateMillis = selectedDate.toDate().time
            val diff = selectedDateMillis - currentTimeMillis
            if (diff < 48 * 60 * 60 * 1000) {
                dateError = "Datoen må være minst 48 timer fra nå"
                hasError = true
            }
        }

        if (uiState.value.startTime.isBlank()) {
            startTimeError = "Du må velge starttidspunkt"
            hasError = true
        }

        uiState.value = uiState.value.copy(
            titleError = titleError,
            descriptionError = descriptionError,
            categoryError = categoryError,
            locationError = locationError,
            addressError = addressError,
            postalCodeError = postalCodeError,
            maxParticipantsError = maxParticipantsError,
            ageLimitError = ageLimitError,
            dateError = dateError,
            startTimeError = startTimeError
        )

        if (hasError) {
            return
        }

        val combinedLocation = "${uiState.value.address}, ${uiState.value.postalCode} ${uiState.value.location}"
        val creatorId = accountService.currentUserId
        val timestampDate = uiState.value.date ?: Timestamp.now()
        val startTime = uiState.value.startTime

        if (uiState.value.imageUrl.isNotBlank()) {
            storageService.uploadImage(
                imageUri = Uri.parse(uiState.value.imageUrl),
                isActivity = true,  // Set to true for activity images
                category = uiState.value.category, // Pass the activity category
                onSuccess = { imageUrl ->
                    createActivityAndNavigate(navController, context, imageUrl, combinedLocation, timestampDate, startTime, creatorId)
                },
                onError = { error ->
                    uiState.value = uiState.value.copy(errorMessage = R.string.error_image_upload_failed)
                    Log.e("NewActivityViewModel", "Error uploading image: ${error.message}")
                }
            )
<<<<<<< HEAD
        } else {
            createActivityAndNavigate(navController, "", combinedLocation, timestampDate, startTime, creatorId)
=======
        }
        else {
            createActivityAndNavigate(navController, context, "", combinedLocation, timestampDate, startTime, creatorId)
>>>>>>> cfc90e09
        }
    }

    private fun createActivityAndNavigate(
        navController: NavController,
        context: Context,
        imageUrl: String,
        combinedLocation: String,
        date: Timestamp,
        startTime: String,
        creatorId: String
    ) {
        viewModelScope.launch {
            try {
                val newActivity = CreateActivity(
                    createdAt = Timestamp.now(),
                    lastUpdated = Timestamp.now(),
                    creatorId = creatorId,
                    title = uiState.value.title,
                    description = uiState.value.description,
                    location = combinedLocation,
                    maxParticipants = uiState.value.maxParticipants.toIntOrNull() ?: 0,
                    ageGroup = uiState.value.ageLimit.toIntOrNull() ?: 0,
                    imageUrl = imageUrl,
                    date = date,
                    startTime = startTime,
                )
                activityService.createActivity(uiState.value.category, newActivity)
                Toast.makeText(context, context.getString(R.string.activity_created_success), Toast.LENGTH_LONG).show()
                navController.navigate("home")
            } catch (e: Exception) {
                uiState.value = uiState.value.copy(errorMessage = R.string.error_creating_activity)
                Log.e("NewActivityViewModel", "Error creating activity: ${e.message}")
            }
        }
    }
}<|MERGE_RESOLUTION|>--- conflicted
+++ resolved
@@ -230,15 +230,9 @@
         uiState.value = uiState.value.copy(startTime = newValue, startTimeError = null)
     }
 
-<<<<<<< HEAD
-    // Funksjon for å håndtere publiseringshandling
-    fun onPublishClick(navController: NavController) {
-        // Validering
-=======
     // Function to handle publish action
     fun onPublishClick(navController: NavController, context: Context) {
         // Validation checks for each field
->>>>>>> cfc90e09
         var hasError = false
         var titleError: String? = null
         var descriptionError: String? = null
@@ -344,14 +338,9 @@
                     Log.e("NewActivityViewModel", "Error uploading image: ${error.message}")
                 }
             )
-<<<<<<< HEAD
-        } else {
-            createActivityAndNavigate(navController, "", combinedLocation, timestampDate, startTime, creatorId)
-=======
         }
         else {
             createActivityAndNavigate(navController, context, "", combinedLocation, timestampDate, startTime, creatorId)
->>>>>>> cfc90e09
         }
     }
 
