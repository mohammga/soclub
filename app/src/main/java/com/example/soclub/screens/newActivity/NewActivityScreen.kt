package com.example.soclub.screens.newActivity

import android.app.DatePickerDialog
import android.app.TimePickerDialog
import android.net.Uri
import androidx.activity.compose.rememberLauncherForActivityResult
import androidx.activity.result.contract.ActivityResultContracts
import androidx.compose.foundation.border
import androidx.compose.foundation.clickable
import androidx.compose.foundation.layout.*
import androidx.compose.foundation.lazy.LazyColumn
import androidx.compose.foundation.lazy.items
import androidx.compose.foundation.text.KeyboardOptions
import androidx.compose.material3.*
import androidx.compose.runtime.*
import androidx.compose.ui.Alignment
import androidx.compose.ui.Modifier
import androidx.compose.ui.platform.LocalContext
import androidx.compose.ui.res.stringResource
import androidx.compose.ui.text.input.KeyboardType
import androidx.compose.ui.unit.dp
import androidx.hilt.navigation.compose.hiltViewModel
import androidx.navigation.NavController
import coil.compose.AsyncImage
import com.example.soclub.R
import java.text.SimpleDateFormat
import java.util.Calendar
import java.util.Locale
import com.google.firebase.Timestamp
import java.util.Date

@Composable
fun NewActivityScreen(navController: NavController, viewModel: NewActivityViewModel = hiltViewModel()) {
    val uiState by viewModel.uiState
    val locationSuggestions by remember { derivedStateOf { uiState.locationSuggestions } }
    val addressSuggestions by remember { derivedStateOf { uiState.addressSuggestions } }

    Column(modifier = Modifier.fillMaxSize()) {
        LazyColumn(
            modifier = Modifier
                .fillMaxSize()
                .padding(16.dp),
        ) {
            item { TitleField(value = uiState.title, onNewValue = viewModel::onTitleChange, error = uiState.titleError) }

            item { DescriptionField(value = uiState.description, onNewValue = viewModel::onDescriptionChange, error = uiState.descriptionError) }

            item { ImageUploadSection(viewModel::onImageSelected) }

            item { CategoryField(value = uiState.category, onNewValue = viewModel::onCategoryChange, error = uiState.categoryError) }

            item {
                LocationField(
                    value = uiState.location,
                    onNewValue = viewModel::onLocationChange,
                    suggestions = locationSuggestions,
                    onSuggestionClick = viewModel::onLocationChange,
                    error = uiState.locationError
                )
            }

            item {
                AddressField(
                    value = uiState.address,
                    onNewValue = viewModel::onAddressChange,
                    suggestions = addressSuggestions,
                    onSuggestionClick = viewModel::onAddressSelected,
                    isEnabled = uiState.location.isNotBlank(),
                    error = uiState.addressError
                )
            }

            item {
                PostalCodeField(
                    value = uiState.postalCode,
                    error = uiState.postalCodeError
                )
            }

            item { DateField(value = uiState.date?.toDate()?.time ?: 0L, onNewValue = viewModel::onDateChange, error = uiState.dateError) }

            item { StartTimeField(value = uiState.startTime, onNewValue = viewModel::onStartTimeChange, error = uiState.startTimeError) }

            item { MaxParticipantsField(value = uiState.maxParticipants, onNewValue = viewModel::onMaxParticipantsChange, error = uiState.maxParticipantsError) }

            item { AgeLimitField(value = uiState.ageLimit, onNewValue = viewModel::onAgeLimitChange, error = uiState.ageLimitError) }

            item { Spacer(modifier = Modifier.height(5.dp)) }

            item { PublishButton(navController, viewModel) }
        }
    }
}

@Composable
fun TitleField(value: String, onNewValue: (String) -> Unit, error: String?) {
    OutlinedTextField(
        value = value,
        onValueChange = { onNewValue(it) },
        placeholder = { Text(stringResource(id = R.string.placeholder_title)) },
        modifier = Modifier
            .fillMaxWidth()
            .padding(vertical = 8.dp),
        singleLine = true,
        isError = error != null,
        supportingText = {
            if (error != null) {
                Text(text = error, color = MaterialTheme.colorScheme.error)
            }
        }
    )
}

@Composable
fun DescriptionField(value: String, onNewValue: (String) -> Unit, error: String?) {
    OutlinedTextField(
        value = value,
        onValueChange = { onNewValue(it) },
        placeholder = { Text(stringResource(id = R.string.placeholder_description)) },
        modifier = Modifier
            .fillMaxWidth()
            .padding(vertical = 8.dp),
        maxLines = 5,
        isError = error != null,
        supportingText = {
            if (error != null) {
                Text(text = error, color = MaterialTheme.colorScheme.error)
            }
        }
    )
}

@OptIn(ExperimentalMaterial3Api::class)
@Composable
fun CategoryField(value: String, onNewValue: (String) -> Unit, error: String?) {
    var expanded by remember { mutableStateOf(false) }
    val categories = listOf("Festivaler", "Klatring", "Mat", "Reise", "Trening")

    var selectedText by remember { mutableStateOf(value) }

    ExposedDropdownMenuBox(
        expanded = expanded,
        onExpandedChange = { expanded = !expanded }
    ) {
        OutlinedTextField(
            value = selectedText,
            onValueChange = { onNewValue(it) },
            placeholder = { Text(stringResource(id = R.string.placeholder_category)) },
            modifier = Modifier
                .menuAnchor()
                .fillMaxWidth()
                .padding(vertical = 8.dp),
            readOnly = true,
            trailingIcon = {
                ExposedDropdownMenuDefaults.TrailingIcon(
                    expanded = expanded
                )
            },
            singleLine = true,
            colors = ExposedDropdownMenuDefaults.outlinedTextFieldColors(),
            isError = error != null,
            supportingText = {
                if (error != null) {
                    Text(text = error, color = MaterialTheme.colorScheme.error)
                }
            }
        )

        ExposedDropdownMenu(
            expanded = expanded,
            onDismissRequest = { expanded = false }
        ) {
            categories.forEach { category ->
                DropdownMenuItem(
                    text = { Text(text = category) },
                    onClick = {
                        selectedText = category
                        onNewValue(category)
                        expanded = false
                    }
                )
            }
        }
    }
}

@Composable
fun LocationField(
    value: String,
    onNewValue: (String) -> Unit,
    suggestions: List<String>,
    onSuggestionClick: (String) -> Unit,
    error: String?
) {
    var expanded by remember { mutableStateOf(false) }
    var currentInput by remember { mutableStateOf(value) }

    Column(modifier = Modifier.fillMaxWidth()) {
<<<<<<< HEAD
        // Bruk TextField for å representere søkefunksjonaliteten
        OutlinedTextField(
=======
        TextField(
>>>>>>> eb4ee420
            value = currentInput,
            onValueChange = {
                currentInput = it
                onNewValue(it)
                expanded = it.isNotEmpty() && suggestions.isNotEmpty()
            },
            placeholder = { Text("Sted") },
            modifier = Modifier
                .fillMaxWidth()
                .padding(vertical = 8.dp),
            isError = error != null,
            supportingText = {
                if (error != null) {
                    Text(text = error, color = MaterialTheme.colorScheme.error)
                }
            }
        )

        if (expanded) {
            LazyColumn(
                modifier = Modifier
                    .fillMaxWidth()
                    .heightIn(max = 200.dp)
            ) {
                items(suggestions) { suggestion ->
                    DropdownMenuItem(
                        text = { Text(text = suggestion) },
                        onClick = {
                            currentInput = suggestion
                            onSuggestionClick(suggestion)
                            expanded = false
                        }
                    )
                }
            }
        }
    }
}

@Composable
fun AddressField(
    value: String,
    onNewValue: (String) -> Unit,
    suggestions: List<String>,
    onSuggestionClick: (String) -> Unit,
    isEnabled: Boolean,
    error: String?
) {
    var expanded by remember { mutableStateOf(false) }
    var currentInput by remember { mutableStateOf(value) }

    Column(modifier = Modifier.fillMaxWidth()) {
<<<<<<< HEAD
        // Bruk TextField for søkefeltet
        OutlinedTextField(
=======
        TextField(
>>>>>>> eb4ee420
            value = currentInput,
            onValueChange = {
                if (isEnabled) {
                    currentInput = it
                    onNewValue(it)
                    expanded = it.isNotEmpty() && suggestions.isNotEmpty()
                }
            },
            placeholder = { Text("Adresse") },
            modifier = Modifier
                .fillMaxWidth()
                .padding(vertical = 8.dp),
            singleLine = true,
            enabled = isEnabled,
            isError = error != null,
            supportingText = {
                if (error != null) {
                    Text(text = error, color = MaterialTheme.colorScheme.error)
                }
            }
        )

        if (expanded) {
            LazyColumn(
                modifier = Modifier
                    .fillMaxWidth()
                    .heightIn(max = 200.dp)
            ) {
                items(suggestions) { suggestion ->
                    DropdownMenuItem(
                        text = { Text(text = suggestion) },
                        onClick = {
                            currentInput = suggestion
                            onSuggestionClick(suggestion)
                            expanded = false
                        }
                    )
                }
            }
        }
    }
}

@Composable
fun PostalCodeField(value: String, error: String?) {
    Column(modifier = Modifier.fillMaxWidth()) {
        OutlinedTextField(
            value = value,
            onValueChange = {},
            placeholder = { Text("Postnummer") },
            modifier = Modifier
                .fillMaxWidth()
                .padding(vertical = 8.dp),
            keyboardOptions = KeyboardOptions(keyboardType = KeyboardType.Number),
            singleLine = true,
            enabled = false,
            isError = error != null,
            supportingText = {
                if (error != null) {
                    Text(text = error, color = MaterialTheme.colorScheme.error)
                }
            }
        )
    }
}

@Composable
fun DateField(value: Long, onNewValue: (Timestamp) -> Unit, error: String?) {
    val context = LocalContext.current
    val calendar = Calendar.getInstance()

    val datePickerDialog = DatePickerDialog(
        context,
        { _, year, month, dayOfMonth ->
            val newDate = Calendar.getInstance()
            newDate.set(year, month, dayOfMonth)
            val timestamp = newDate.timeInMillis
            onNewValue(Timestamp(Date(timestamp)))
        },
        calendar.get(Calendar.YEAR),
        calendar.get(Calendar.MONTH),
        calendar.get(Calendar.DAY_OF_MONTH)
    )

    Column(modifier = Modifier.fillMaxWidth()) {
        Box(
            modifier = Modifier
                .fillMaxWidth()
                .padding(vertical = 8.dp)
                .clickable { datePickerDialog.show() }
                .border(1.dp, if (error != null) MaterialTheme.colorScheme.error else MaterialTheme.colorScheme.primary)
                .padding(16.dp),
            contentAlignment = Alignment.Center
        ) {
            val formattedDate = if (value != 0L) {
                SimpleDateFormat("dd.MM.yyyy", Locale.getDefault()).format(Date(value))
            } else {
                "Velg dato"
            }
            Text(
                text = formattedDate,
                color = if (error != null) MaterialTheme.colorScheme.error else MaterialTheme.colorScheme.onBackground
            )
        }
        if (error != null) {
            Text(
                text = error,
                color = MaterialTheme.colorScheme.error,
                modifier = Modifier.padding(start = 16.dp, top = 4.dp)
            )
        }
    }
}

@Composable
fun StartTimeField(value: String, onNewValue: (String) -> Unit, error: String?) {
    val context = LocalContext.current
    val calendar = Calendar.getInstance()

    val timePickerDialog = TimePickerDialog(
        context,
        { _, hourOfDay, minute ->
            val newTime = String.format("%02d:%02d", hourOfDay, minute)
            onNewValue(newTime)
        },
        calendar.get(Calendar.HOUR_OF_DAY),
        calendar.get(Calendar.MINUTE),
        true
    )

    Column(modifier = Modifier.fillMaxWidth()) {
        Box(
            modifier = Modifier
                .fillMaxWidth()
                .padding(vertical = 8.dp)
                .clickable { timePickerDialog.show() }
                .border(1.dp, if (error != null) MaterialTheme.colorScheme.error else MaterialTheme.colorScheme.primary)
                .padding(16.dp),
            contentAlignment = Alignment.Center
        ) {
            val formattedTime = if (value.isNotEmpty()) {
                value
            } else {
                "Velg starttidspunkt"
            }
            Text(
                text = formattedTime,
                color = if (error != null) MaterialTheme.colorScheme.error else MaterialTheme.colorScheme.onBackground
            )
        }
        if (error != null) {
            Text(
                text = error,
                color = MaterialTheme.colorScheme.error,
                modifier = Modifier.padding(start = 16.dp, top = 4.dp)
            )
        }
    }
}

@Composable
fun MaxParticipantsField(value: String, onNewValue: (String) -> Unit, error: String?) {
    OutlinedTextField(
        value = value,
        onValueChange = { onNewValue(it) },
        placeholder = { Text(stringResource(id = R.string.placeholder_max_participants)) },
        modifier = Modifier
            .fillMaxWidth()
            .padding(vertical = 8.dp),
        keyboardOptions = KeyboardOptions(keyboardType = KeyboardType.Number),
        singleLine = true,
        isError = error != null,
        supportingText = {
            if (error != null) {
                Text(text = error, color = MaterialTheme.colorScheme.error)
            }
        }
    )
}

@Composable
fun AgeLimitField(value: String, onNewValue: (String) -> Unit, error: String?) {
    OutlinedTextField(
        value = value,
        onValueChange = { onNewValue(it) },
        placeholder = { Text(stringResource(id = R.string.placeholder_age_limit)) },
        modifier = Modifier
            .fillMaxWidth()
            .padding(vertical = 8.dp),
        keyboardOptions = KeyboardOptions(keyboardType = KeyboardType.Number),
        singleLine = true,
        isError = error != null,
        supportingText = {
            if (error != null) {
                Text(text = error, color = MaterialTheme.colorScheme.error)
            }
        }
    )
}

@Composable
fun ImageUploadSection(onImageSelected: (String) -> Unit) {
    var selectedImageUri by remember { mutableStateOf<Uri?>(null) }

    val galleryLauncher = rememberLauncherForActivityResult(
        contract = ActivityResultContracts.GetContent()
    ) { uri: Uri? ->
        if (uri != null) {
            onImageSelected(uri.toString())
            selectedImageUri = uri
        }
    }

    Column {
        Text(text = stringResource(id = R.string.upload_image), style = MaterialTheme.typography.bodyMedium)

        Button(
            onClick = { galleryLauncher.launch("image/*") },
            modifier = Modifier.fillMaxWidth()
        ) {
            Text(text = stringResource(id = R.string.choose_image))
        }

        selectedImageUri?.let {
            Spacer(modifier = Modifier.height(16.dp))
            AsyncImage(
                model = it,
                contentDescription = stringResource(id = R.string.selected_image),
                modifier = Modifier
                    .fillMaxWidth()
                    .height(200.dp)
            )
        }
    }
}

@Composable
fun PublishButton(navController: NavController, viewModel: NewActivityViewModel) {
    Button(
        onClick = { viewModel.onPublishClick(navController) },
        modifier = Modifier
            .fillMaxWidth()
            .height(48.dp),
    ) {
        Text(text = stringResource(id = R.string.publish_activity))
    }
}<|MERGE_RESOLUTION|>--- conflicted
+++ resolved
@@ -196,12 +196,7 @@
     var currentInput by remember { mutableStateOf(value) }
 
     Column(modifier = Modifier.fillMaxWidth()) {
-<<<<<<< HEAD
-        // Bruk TextField for å representere søkefunksjonaliteten
         OutlinedTextField(
-=======
-        TextField(
->>>>>>> eb4ee420
             value = currentInput,
             onValueChange = {
                 currentInput = it
@@ -254,12 +249,7 @@
     var currentInput by remember { mutableStateOf(value) }
 
     Column(modifier = Modifier.fillMaxWidth()) {
-<<<<<<< HEAD
-        // Bruk TextField for søkefeltet
         OutlinedTextField(
-=======
-        TextField(
->>>>>>> eb4ee420
             value = currentInput,
             onValueChange = {
                 if (isEnabled) {
