--- conflicted
+++ resolved
@@ -433,14 +433,10 @@
 @OptIn(ExperimentalMaterial3Api::class)
 @Composable
 fun DateField(value: Long, onNewValue: (Timestamp) -> Unit, error: String?) {
-<<<<<<< HEAD
-    LocalContext.current
-=======
+    //LocalContext.current
     val context = LocalContext.current
     val currentTimeMillis = System.currentTimeMillis()
-
     // Date picker state with initial value
->>>>>>> 60c9d2cc
     val datePickerState = rememberDatePickerState(initialSelectedDateMillis = value)
     val isDatePickerVisible = remember { mutableStateOf(false) }
     var internalError by remember { mutableStateOf<String?>(null) }
