--- conflicted
+++ resolved
@@ -99,12 +99,9 @@
     var isSaving = mutableStateOf(false)
         private set
 
-<<<<<<< HEAD
     var isLoading = mutableStateOf(true)
         private set
 
-=======
->>>>>>> a65c741a
     var uiState = mutableStateOf(EditActivityState())
         private set
 
