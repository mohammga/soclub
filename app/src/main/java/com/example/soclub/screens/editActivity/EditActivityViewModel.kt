--- conflicted
+++ resolved
@@ -18,15 +18,13 @@
 import kotlinx.coroutines.launch
 import java.util.Date
 import javax.inject.Inject
-<<<<<<< HEAD
-=======
 import com.example.soclub.R
 import android.util.Log
 import android.widget.Toast
 import com.example.soclub.models.CreateActivity
 import android.content.Context
 import androidx.compose.material.Text
->>>>>>> 1537bf17
+
 
 data class EditActivityState(
     val title: String = "",
@@ -131,13 +129,8 @@
         }
     }
 
-<<<<<<< HEAD
+
     // Funksjoner for å håndtere inputendringer
-=======
-
-    // Functions to handle input changes
-
->>>>>>> 1537bf17
     fun onTitleChange(newValue: String) {
         uiState.value = uiState.value.copy(title = newValue, titleError = null)
     }
@@ -294,14 +287,11 @@
         uiState.value = uiState.value.copy(startTime = newValue, startTimeError = null)
     }
 
-<<<<<<< HEAD
-    fun onSaveClick(navController: NavController, activityId: String, currentCategory: String) {
+    //fun onSaveClick(navController: NavController, activityId: String, currentCategory: String) {
         // Validering
-=======
     //fun onSaveClick(navController: NavController, activityId: String, currentCategory: String, context: Context) {
     fun onSaveClick(navController: NavController, activityId: String, currentCategory: String, context: Context) {
         // Validation
->>>>>>> 1537bf17
         var hasError = false
         var titleError: String? = null
         var descriptionError: String? = null
@@ -352,15 +342,15 @@
             ageLimitError = context.getString(R.string.most_ny_a_nummber)
             hasError = true
         }
-<<<<<<< HEAD
+
 
         val selectedDate = uiState.value.date
         if (selectedDate == null) {
             dateError = "Du må velge dato"
-=======
-        if (uiState.value.date == null) {
-            dateError = context.getString(R.string.you_most_select_date)
->>>>>>> 1537bf17
+
+        //if (uiState.value.date == null) {
+           // dateError = context.getString(R.string.you_most_select_date)
+
             hasError = true
         } else {
             val currentTimeMillis = System.currentTimeMillis()
