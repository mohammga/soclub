package com.example.soclub.screens.signup

import android.content.Context
import android.widget.Toast
import androidx.annotation.StringRes
import androidx.compose.runtime.mutableStateOf
import androidx.lifecycle.ViewModel
import androidx.lifecycle.viewModelScope
import androidx.navigation.NavController
import com.example.soclub.R
import com.example.soclub.common.ext.*
import com.example.soclub.service.AccountService
import com.example.soclub.components.navigation.AppScreens
import dagger.hilt.android.lifecycle.HiltViewModel
import kotlinx.coroutines.launch
import javax.inject.Inject

/**
 * Represents the state of the registration screen for new users.
 *
 * @property email The user's input email address.
 * @property firstname The user's first name.
 * @property lastname The user's last name.
 * @property password The user's input password.
 * @property age The user's input age.
 * @property emailError Optional resource ID for email validation error messages.
 * @property firstNameError Optional resource ID for first name validation error messages.
 * @property lastNameError Optional resource ID for last name validation error messages.
 * @property passwordError Optional resource ID for password validation error messages.
 * @property ageError Optional resource ID for age validation error messages.
 * @property generalError Optional resource ID for general error messages.
 */
data class RegistrationNewUserState(
    val email: String = "",
    val firstname: String = "",
    val lastname: String = "",
    val password: String = "",
    val age: String = "",
    @StringRes val emailError: Int? = null,
    @StringRes val firstNameError: Int? = null,
    @StringRes val lastNameError: Int? = null,
    @StringRes val passwordError: Int? = null,
    @StringRes val ageError: Int? = null,
    @StringRes val generalError: Int? = null
)

/**
 * ViewModel for handling the logic of the registration screen for new users.
 *
 * This ViewModel manages the state of the registration UI, handles user input,
 * performs validation, and communicates with [AccountService] to create new accounts.
 *
 * @property accountService The service responsible for account-related operations.
 */
@HiltViewModel
class SignupViewModel @Inject constructor(private val accountService: AccountService) : ViewModel() {

    /**
     * The current UI state of the registration screen.
     */
    var uiState = mutableStateOf(RegistrationNewUserState())
        private set

    /**
     * Indicates whether a registration operation is currently in progress.
     */
    var isLoading = mutableStateOf(false) // New state to track registration status
        private set

    /**
     * Updates the email value in the UI state.
     *
     * Converts the input to lowercase and clears any existing email error.
     *
     * @param newValue The new email input from the user.
     */
    fun onEmailChange(newValue: String) {
        val lowerCaseEmail = newValue.lowercase()
        uiState.value = uiState.value.copy(email = lowerCaseEmail, emailError = null)
    }

    /**
     * Updates the first name value in the UI state.
     *
     * Formats the first name by capitalizing the first letter of each word and clears any existing first name error.
     *
     * @param newValue The new first name input from the user.
     */
    fun onFirstNameChange(newValue: String) {
        val formattedFirstName = newValue
            .split(" ")
            .joinToString(" ") { word -> word.replaceFirstChar { it.uppercaseChar() } }
        uiState.value = uiState.value.copy(firstname = formattedFirstName, firstNameError = null)
    }

<<<<<<< HEAD
    /**
     * Updates the last name value in the UI state.
     *
     * Removes spaces and capitalizes the first letter of the last name, then clears any existing last name error.
     *
     * @param newValue The new last name input from the user.
     */
    fun onLastNameChange(newValue: String) {
=======
    infix fun onLastNameChange(newValue: String) {
>>>>>>> 197f4337
        val formattedLastName = newValue.replace(" ", "").replaceFirstChar { it.uppercaseChar() }
        uiState.value = uiState.value.copy(lastname = formattedLastName, lastNameError = null)
    }

<<<<<<< HEAD
    /**
     * Updates the password value in the UI state.
     *
     * Clears any existing password error.
     *
     * @param newValue The new password input from the user.
     */
    fun onPasswordChange(newValue: String) {
=======

    infix fun onPasswordChange(newValue: String) {
>>>>>>> 197f4337
        uiState.value = uiState.value.copy(password = newValue, passwordError = null)
    }

    /**
     * Updates the age value in the UI state.
     *
     * Clears any existing age error.
     *
     * @param newValue The new age input from the user.
     */
    fun onAgeChange(newValue: String) {
        uiState.value = uiState.value.copy(age = newValue, ageError = null)
    }

    /**
     * Handles the sign-up action when the user clicks the sign-up button.
     *
     * Performs input validation, displays appropriate error messages,
     * and attempts to create a new account using [AccountService].
     * Upon successful registration, navigates to the home screen.
     *
     * @param navController [NavController] used for navigation.
     * @param context [Context] used for displaying Toast messages.
     */
    fun onSignUpClick(navController: NavController, context: Context) {
        var hasError = false
        var firstNameError: Int? = null
        var lastNameError: Int? = null
        var ageError: Int? = null
        var emailError: Int? = null
        var passwordError: Int? = null

        // Validate first name
        if (uiState.value.firstname.isBlank()) {
            firstNameError = R.string.error_first_name_required
            hasError = true
        } else if (!uiState.value.firstname.isValidName()) {
            firstNameError = R.string.error_invalid_firstname
            hasError = true
        }

        // Validate last name
        if (uiState.value.lastname.isBlank()) {
            lastNameError = R.string.error_last_name_required
            hasError = true
        } else if (!uiState.value.lastname.isValidName()) {
            lastNameError = R.string.error_invalid_lastname
            hasError = true
        }

        // Validate age
        if (uiState.value.age.isBlank()) {
            ageError = R.string.error_age_required
            hasError = true
        } else if (!uiState.value.age.isAgeNumeric()) {
            ageError = R.string.error_invalid_age
            hasError = true
        } else if (!uiState.value.age.isAgeValid()) {
            ageError = R.string.error_age_minimum
            hasError = true
        }

        // Validate email
        if (uiState.value.email.isBlank()) {
            emailError = R.string.error_email_required
            hasError = true
        } else if (!uiState.value.email.isValidEmail()) {
            emailError = R.string.error_invalid_email
            hasError = true
        }

        // Validate password
        if (uiState.value.password.isBlank()) {
            passwordError = R.string.error_password_required
            hasError = true
        } else if (!uiState.value.password.isPasswordLongEnough()) {
            passwordError = R.string.error_password_too_short
            hasError = true
        } else if (!uiState.value.password.containsUpperCase()) {
            passwordError = R.string.error_password_missing_uppercase
            hasError = true
        } else if (!uiState.value.password.containsLowerCase()) {
            passwordError = R.string.error_password_missing_lowercase
            hasError = true
        } else if (!uiState.value.password.containsDigit()) {
            passwordError = R.string.error_password_missing_digit
            hasError = true
        } else if (!uiState.value.password.containsNoWhitespace()) {
            passwordError = R.string.error_password_contains_whitespace
            hasError = true
        }

        // Update UI state with validation errors, if any
        uiState.value = uiState.value.copy(
            firstNameError = firstNameError,
            lastNameError = lastNameError,
            ageError = ageError,
            emailError = emailError,
            passwordError = passwordError,
            generalError = null // Reset general error on each new attempt
        )

        // If there are validation errors, abort the sign-up process
        if (hasError) return

        // Start the registration process
        isLoading.value = true

        // Launch a coroutine for the registration process
        viewModelScope.launch {
            try {
                val convertedAge = uiState.value.age.toIntOrNull() ?: 0
                accountService.createEmailAccount(
                    uiState.value.email,
                    uiState.value.password,
                    uiState.value.firstname,
                    uiState.value.lastname,
                    convertedAge
                ) { error ->
                    isLoading.value = false // Complete the registration process

                    if (error == null) {
                        // Show success message and navigate to Home
                        Toast.makeText(
                            context,
                            context.getString(
                                R.string.registration_success_login,
                                uiState.value.email
                            ),
                            Toast.LENGTH_LONG
                        ).show()
                        // Reset input fields after successful registration
                        uiState.value = RegistrationNewUserState()
                        navController.navigate(AppScreens.HOME.name)
                    } else {
                        // Update UI state with a general account creation error
                        uiState.value =
                            uiState.value.copy(generalError = R.string.error_account_creation)
                    }
                }
            } catch (e: Exception) {
                // Handle any exceptions that occur during account creation
                isLoading.value = false
                uiState.value = uiState.value.copy(generalError = R.string.error_account_creation)
            }
        }
    }
}<|MERGE_RESOLUTION|>--- conflicted
+++ resolved
@@ -15,21 +15,6 @@
 import kotlinx.coroutines.launch
 import javax.inject.Inject
 
-/**
- * Represents the state of the registration screen for new users.
- *
- * @property email The user's input email address.
- * @property firstname The user's first name.
- * @property lastname The user's last name.
- * @property password The user's input password.
- * @property age The user's input age.
- * @property emailError Optional resource ID for email validation error messages.
- * @property firstNameError Optional resource ID for first name validation error messages.
- * @property lastNameError Optional resource ID for last name validation error messages.
- * @property passwordError Optional resource ID for password validation error messages.
- * @property ageError Optional resource ID for age validation error messages.
- * @property generalError Optional resource ID for general error messages.
- */
 data class RegistrationNewUserState(
     val email: String = "",
     val firstname: String = "",
@@ -44,48 +29,21 @@
     @StringRes val generalError: Int? = null
 )
 
-/**
- * ViewModel for handling the logic of the registration screen for new users.
- *
- * This ViewModel manages the state of the registration UI, handles user input,
- * performs validation, and communicates with [AccountService] to create new accounts.
- *
- * @property accountService The service responsible for account-related operations.
- */
 @HiltViewModel
 class SignupViewModel @Inject constructor(private val accountService: AccountService) : ViewModel() {
 
-    /**
-     * The current UI state of the registration screen.
-     */
     var uiState = mutableStateOf(RegistrationNewUserState())
         private set
 
-    /**
-     * Indicates whether a registration operation is currently in progress.
-     */
-    var isLoading = mutableStateOf(false) // New state to track registration status
+    var isLoading = mutableStateOf(false) // Ny tilstand for å spore registreringsstatus
         private set
 
-    /**
-     * Updates the email value in the UI state.
-     *
-     * Converts the input to lowercase and clears any existing email error.
-     *
-     * @param newValue The new email input from the user.
-     */
+
     fun onEmailChange(newValue: String) {
         val lowerCaseEmail = newValue.lowercase()
         uiState.value = uiState.value.copy(email = lowerCaseEmail, emailError = null)
     }
 
-    /**
-     * Updates the first name value in the UI state.
-     *
-     * Formats the first name by capitalizing the first letter of each word and clears any existing first name error.
-     *
-     * @param newValue The new first name input from the user.
-     */
     fun onFirstNameChange(newValue: String) {
         val formattedFirstName = newValue
             .split(" ")
@@ -93,59 +51,20 @@
         uiState.value = uiState.value.copy(firstname = formattedFirstName, firstNameError = null)
     }
 
-<<<<<<< HEAD
-    /**
-     * Updates the last name value in the UI state.
-     *
-     * Removes spaces and capitalizes the first letter of the last name, then clears any existing last name error.
-     *
-     * @param newValue The new last name input from the user.
-     */
     fun onLastNameChange(newValue: String) {
-=======
-    infix fun onLastNameChange(newValue: String) {
->>>>>>> 197f4337
         val formattedLastName = newValue.replace(" ", "").replaceFirstChar { it.uppercaseChar() }
         uiState.value = uiState.value.copy(lastname = formattedLastName, lastNameError = null)
     }
 
-<<<<<<< HEAD
-    /**
-     * Updates the password value in the UI state.
-     *
-     * Clears any existing password error.
-     *
-     * @param newValue The new password input from the user.
-     */
+
     fun onPasswordChange(newValue: String) {
-=======
-
-    infix fun onPasswordChange(newValue: String) {
->>>>>>> 197f4337
         uiState.value = uiState.value.copy(password = newValue, passwordError = null)
     }
 
-    /**
-     * Updates the age value in the UI state.
-     *
-     * Clears any existing age error.
-     *
-     * @param newValue The new age input from the user.
-     */
     fun onAgeChange(newValue: String) {
         uiState.value = uiState.value.copy(age = newValue, ageError = null)
     }
 
-    /**
-     * Handles the sign-up action when the user clicks the sign-up button.
-     *
-     * Performs input validation, displays appropriate error messages,
-     * and attempts to create a new account using [AccountService].
-     * Upon successful registration, navigates to the home screen.
-     *
-     * @param navController [NavController] used for navigation.
-     * @param context [Context] used for displaying Toast messages.
-     */
     fun onSignUpClick(navController: NavController, context: Context) {
         var hasError = false
         var firstNameError: Int? = null
@@ -154,7 +73,6 @@
         var emailError: Int? = null
         var passwordError: Int? = null
 
-        // Validate first name
         if (uiState.value.firstname.isBlank()) {
             firstNameError = R.string.error_first_name_required
             hasError = true
@@ -163,7 +81,6 @@
             hasError = true
         }
 
-        // Validate last name
         if (uiState.value.lastname.isBlank()) {
             lastNameError = R.string.error_last_name_required
             hasError = true
@@ -172,7 +89,6 @@
             hasError = true
         }
 
-        // Validate age
         if (uiState.value.age.isBlank()) {
             ageError = R.string.error_age_required
             hasError = true
@@ -184,7 +100,6 @@
             hasError = true
         }
 
-        // Validate email
         if (uiState.value.email.isBlank()) {
             emailError = R.string.error_email_required
             hasError = true
@@ -193,7 +108,6 @@
             hasError = true
         }
 
-        // Validate password
         if (uiState.value.password.isBlank()) {
             passwordError = R.string.error_password_required
             hasError = true
@@ -214,7 +128,6 @@
             hasError = true
         }
 
-        // Update UI state with validation errors, if any
         uiState.value = uiState.value.copy(
             firstNameError = firstNameError,
             lastNameError = lastNameError,
@@ -224,13 +137,11 @@
             generalError = null // Reset general error on each new attempt
         )
 
-        // If there are validation errors, abort the sign-up process
         if (hasError) return
 
-        // Start the registration process
+        // Start registreringsprosessen
         isLoading.value = true
 
-        // Launch a coroutine for the registration process
         viewModelScope.launch {
             try {
                 val convertedAge = uiState.value.age.toIntOrNull() ?: 0
@@ -241,10 +152,10 @@
                     uiState.value.lastname,
                     convertedAge
                 ) { error ->
-                    isLoading.value = false // Complete the registration process
+                    isLoading.value = false // Fullfør registreringsprosessen
 
                     if (error == null) {
-                        // Show success message and navigate to Home
+                        // Sucessmelding, naviger til Hjem
                         Toast.makeText(
                             context,
                             context.getString(
@@ -253,17 +164,15 @@
                             ),
                             Toast.LENGTH_LONG
                         ).show()
-                        // Reset input fields after successful registration
+                        // Tilbakestill inputfeltene etter suksessfull registrering
                         uiState.value = RegistrationNewUserState()
                         navController.navigate(AppScreens.HOME.name)
                     } else {
-                        // Update UI state with a general account creation error
                         uiState.value =
                             uiState.value.copy(generalError = R.string.error_account_creation)
                     }
                 }
             } catch (e: Exception) {
-                // Handle any exceptions that occur during account creation
                 isLoading.value = false
                 uiState.value = uiState.value.copy(generalError = R.string.error_account_creation)
             }
