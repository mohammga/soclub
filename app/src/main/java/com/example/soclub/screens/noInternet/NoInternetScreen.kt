--- conflicted
+++ resolved
@@ -25,7 +25,6 @@
         modifier = Modifier.fillMaxSize(),
         color = MaterialTheme.colorScheme.background
     ) {
-<<<<<<< HEAD
         Column(
             modifier = Modifier
                 .padding(16.dp),
@@ -39,17 +38,7 @@
             Spacer(modifier = Modifier.height(16.dp))
             CircularProgressIndicator()
             Spacer(modifier = Modifier.height(16.dp))
-=======
-        Text(
-            text = stringResource(R.string.no_connection),
-            style = MaterialTheme.typography.headlineSmall
-        )
-        Spacer(modifier = Modifier.height(16.dp))
-        CircularProgressIndicator()
-        Spacer(modifier = Modifier.height(16.dp))
-        Button(onClick = onRetryClick) {
-            Text(stringResource(R.string.try_again))
->>>>>>> 6363835b
+
         }
     }
 }
