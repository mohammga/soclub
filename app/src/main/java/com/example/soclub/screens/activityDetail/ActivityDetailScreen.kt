--- conflicted
+++ resolved
@@ -423,7 +423,6 @@
                 .padding(8.dp),
             contentAlignment = Alignment.Center
         ) {
-<<<<<<< HEAD
             // Informasjonsboks
             Column(
                 modifier = Modifier
@@ -502,14 +501,12 @@
             ) {
                 Text(text = stringResource(R.string.contact))//Kontakt
             }
-=======
             Icon(
                 imageVector = icon,
                 contentDescription = null,
                 tint = MaterialTheme.colorScheme.primary,
                 modifier = Modifier.size(32.dp)
             )
->>>>>>> 5a406770
         }
 
         Column {
@@ -708,7 +705,6 @@
     ) {
         Text(text = buttonText)
     }
-<<<<<<< HEAD
 }
 
 
@@ -779,6 +775,4 @@
             )
         }
     }
-=======
->>>>>>> 5a406770
 }