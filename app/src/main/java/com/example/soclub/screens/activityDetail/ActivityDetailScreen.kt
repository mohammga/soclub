--- conflicted
+++ resolved
@@ -431,7 +431,7 @@
                 modifier = Modifier.size(32.dp)
             )
         }
-<<<<<<< HEAD
+
         Column {
             Text(
                 text = subText,
@@ -444,7 +444,9 @@
                 color = MaterialTheme.colorScheme.onSurface.copy(alpha = 0.6f),
                 fontSize = 12.sp
             )
-=======
+
+          
+          =======
     }
 }
 
@@ -468,46 +470,7 @@
             .padding(vertical = 8.dp),
         contentScale = ContentScale.Crop
     )
-}
-
-
-@Composable
-fun ActivityTitle(title: String) {
-    Text(
-        text = title,
-        fontSize = 32.sp,
-        fontWeight = FontWeight.Bold,
-        modifier = Modifier.padding(top = 16.dp)
-    )
-}
-
-@Composable
-fun ActivityDate(date: Timestamp?) {
-    val formattedDate = date?.let {
-
-        val sdf = SimpleDateFormat("EEEE, d. MMMM yyyy", Locale("no", "NO"))
-        sdf.format(it.toDate())
-    } ?: stringResource(R.string.unknown_date)//"Ukjent dato"
-
-    Text(
-        //text = "Dato: $formattedDate",
-        text = stringResource(id = R.string.date_format, formattedDate),
-        modifier = Modifier.padding(vertical = 4.dp)
-    )
-}
-
-fun splitDescriptionWithNaturalFlow(description: String, linesPerChunk: Int = 1): String {
-    val sentences = description.split(Regex("(?<=\\.)\\s+"))
-    val result = StringBuilder()
-    var currentLines = 0
-
-    for (sentence in sentences) {
-        result.append(sentence.trim()).append(" ")
-        currentLines++
-
-        if (currentLines % linesPerChunk == 0) {
-            result.append("\n\n")
->>>>>>> 96dda5ec
+
         }
     }
 }
