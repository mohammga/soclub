<?xml version="1.0" encoding="utf-8"?>
<manifest xmlns:android="http://schemas.android.com/apk/res/android"
    xmlns:tools="http://schemas.android.com/tools">

    <uses-feature
        android:name="android.hardware.camera"
        android:required="false" />

<<<<<<< HEAD
=======
    <uses-feature
        android:name="android.hardware.camera"
        android:required="false" />

    <uses-feature
        android:name="android.hardware.camera"
        android:required="false" />
>>>>>>> e7fdad4f

    <uses-permission android:name="android.permission.ACCESS_COARSE_LOCATION" />
    <uses-permission android:name="android.permission.ACCESS_FINE_LOCATION" />
    <uses-permission android:name="android.permission.INTERNET" />
    <uses-permission android:name="android.permission.ACCESS_NETWORK_STATE" />
    <uses-permission android:name="android.permission.READ_MEDIA_VISUAL_USER_SELECTED" />
<<<<<<< HEAD
    <uses-permission android:name="android.permission.CAMERA"/>
    <uses-permission android:name="android.permission.POST_NOTIFICATIONS"/>

=======
>>>>>>> e7fdad4f

    <uses-permission android:name="android.permission.CAMERA"/>
    <uses-permission android:name="android.permission.READ_EXTERNAL_STORAGE"/>
    <uses-permission android:name="android.permission.WRITE_EXTERNAL_STORAGE"/>

    <application
        android:name=".FirebaseApp"
        android:allowBackup="true"
        android:dataExtractionRules="@xml/data_extraction_rules"
        android:fullBackupContent="@xml/backup_rules"
        android:icon="@mipmap/ic_launcher"
        android:label="@string/app_name"
        android:roundIcon="@mipmap/ic_launcher_round"
        android:supportsRtl="true"
        android:theme="@style/Theme.Soclub"
        tools:targetApi="31">
        <activity
            android:name=".MainActivity"
            android:exported="true"
            android:label="@string/app_name"
            android:theme="@style/Theme.Soclub">
            <intent-filter>
                <action android:name="android.intent.action.MAIN" />
                <category android:name="android.intent.category.LAUNCHER" />
            </intent-filter>
        </activity>
    </application>

</manifest><|MERGE_RESOLUTION|>--- conflicted
+++ resolved
@@ -6,28 +6,16 @@
         android:name="android.hardware.camera"
         android:required="false" />
 
-<<<<<<< HEAD
-=======
     <uses-feature
         android:name="android.hardware.camera"
         android:required="false" />
-
-    <uses-feature
-        android:name="android.hardware.camera"
-        android:required="false" />
->>>>>>> e7fdad4f
-
+  
     <uses-permission android:name="android.permission.ACCESS_COARSE_LOCATION" />
     <uses-permission android:name="android.permission.ACCESS_FINE_LOCATION" />
     <uses-permission android:name="android.permission.INTERNET" />
     <uses-permission android:name="android.permission.ACCESS_NETWORK_STATE" />
     <uses-permission android:name="android.permission.READ_MEDIA_VISUAL_USER_SELECTED" />
-<<<<<<< HEAD
-    <uses-permission android:name="android.permission.CAMERA"/>
     <uses-permission android:name="android.permission.POST_NOTIFICATIONS"/>
-
-=======
->>>>>>> e7fdad4f
 
     <uses-permission android:name="android.permission.CAMERA"/>
     <uses-permission android:name="android.permission.READ_EXTERNAL_STORAGE"/>
