<?xml version="1.0" encoding="utf-8"?>
<resources>
    <!-- Generelle strenger -->
    <string name="location_permission_not_granted">Location Permission not granted</string>

    <string name="home">Forside</string>
    <string name="notifications">Varslinger</string>
    <string name="new_activity">Ny annonse</string>
    <string name="entries">Påmeldinger</string>
    <string name="profile">Profil</string>

    <!--StartScreen -->
    <string name="app_name">SoClub</string>
    <string name="welcome_message">
        Logg på for å få<br />
        tilgang til det beste av<br />
        SoClub.
    </string>
    <string name="signing_in">Logger inn...</string>
    <string name="error_google_signin_failed">Innlogging med Google feilet</string>
    <string name="continue_with_email_button">Fortsett med e-postadresse</string>
    <string name="continue_with_google_button">Fortsett med Google</string>

    <!--SigninScreen-->
    <string name="welcome_back">Velkommen tilbake.</string>
    <string name="reset">Har du glemt passordet?</string>
    <string name="hide_password">Skjul passord</string>
    <string name="show_password">Vis passord</string>
    <string name="email">E-postadresse</string>
    <string name="password">Passord</string>

    <!--SigninViewModel-->
    <string name="error_please_insert_valid_email">Vennligst skriv inn en gyldig e-post</string>
    <string name="error_invalid_password_details">Passordet må ha minst seks tegn, inkludere en liten bokstav, en stor bokstav og ett siffer.</string>
    <string name="signing_in_as">Logger inn som %1$s...</string>
    <string name="error_could_not_log_in">Kunne ikke logge inn</string>
    <string name="error_enter_reset_email">Vennligst skriv inn e-postadressen du vil tilbakestille</string>
    <string name="error_invalid_email_address">Vennligst skriv inn en gyldig e-postadresse</string>
    <string name="password_reset_email_sent">Passordtilbakestillingsmail sendt, vennligst sjekk innboksen din</string>
    <string name="error_could_not_send_reset_email">Kunne ikke sende tilbakestillingsmail</string>

    <!--SignupScreen-->
    <string name="join_us">Bli SoClub-medlem.</string>
    <string name="placeholder_name">Navn</string>
    <string name="placeholder_email">E-postadresse</string>
    <string name="placeholder_password">Passord</string>
    <string name="terms_and_conditions">Ved å fortsette, godtar du Vilkår for bruk og retningslinjer for personvern.</string>
    <string name="already_have_account">Har du allerede en konto?</string>
    <string name="sign_in">Logg inn</string>
    <string name="register">Registrer deg</string>

    <!--SignupViewModel-->
    <string name="error_name_required">Navn er påkrevd</string>
    <string name="error_email_required">E-post er påkrevd</string>
    <string name="error_password_required">Passord er påkrevd</string>
    <string name="error_new_password_required">Det nye passordet er påkrevd</string>
    <string name="error_old_password_required">Det gamle passordet er påkrevd</string>
    <string name="error_confirm_password_required">Det bekreftede passordet er påkrevd</string>
    <string name="placeholder_age">Alder</string>
    <string name="error_age_required">Alder er påkrevd</string>

    <string name="error_invalid_email">Ugyldig e-post</string>
    <string name="error_invalid_password">Passordet er ugyldig</string>
    <string name="error_invalid_name">Navnet kan bare inneholde bokstaver</string>
    <string name="error_invalid_firstname">Fornavnet kan bare inneholde bokstaver</string>
    <string name="error_invalid_lastname">Etternavnet kan bare inneholde bokstaver</string>

    <string name="error_invalid_age">Alder må være et gyldig tall</string>
    <string name="error_age_minimum">Du må være minst 16 år</string>
    <string name="error_account_creation">Kunne ikke opprette konto</string>

    <string name="error_password_too_short">Passordet må være minst 8 tegn langt</string>
    <string name="error_password_missing_uppercase">Passordet må inneholde minst en stor bokstav</string>
    <string name="error_password_missing_lowercase">Passordet må inneholde minst en liten bokstav</string>
    <string name="error_password_missing_digit">Passordet må inneholde minst ett tall</string>
    <string name="error_password_contains_whitespace">Passordet må ikke inneholde mellomrom</string>


    <!--ResetPasswordScreen-->
    <string name="reset_password_text">Skriv inn e-postadressen du brukte til å registrere deg.</string>
    <string name="reset_password_info">Vi sender deg en e-postmelding med tilbakestilling av passord.</string>
    <string name="send_email">Send e-post</string>

    <!--ProfileScreen-->
    <string name="profile_picture_description">Profilbilde</string>
    <string name="edit_profile_button">Rediger profil</string>
    <string name="account_info_section">Min konto</string>
    <string name="label_name">Navn</string>
    <string name="label_email">E-post</string>
    <string name="label_ads">Mine annonser</string>
    <string name="label_password">Passord</string>
    <string name="label_permissions">Tillatelser</string>
    <string name="logout_button">Logg ut</string>
    <string name="loading">Laster...</string>

    <!-- EditProfileScreen -->
    <string name="edit_profile_screen_title">Rediger profil</string>
    <string name="profile_name_label">Navn</string>
    <string name="profile_email_label">E-postadresse</string>
    <string name="change_profile_picture">Bytt Profilbilde</string>
    <string name="upload_new_picture">Last opp et nytt bilde</string>
    <string name="save_changes_button">Lagre endringer</string>
    <string name="profile_info_updated">Personlig info er endret</string>
    <string name="take_new_picture">Personlig info er endret</string>
    <string name="error_profile_creation">Kunne ikke endre informasjon</string>
    <string name="error_profile_info">Kunne ikke hente bruker informasjon</string>
    <string name="profile_lastname_label">Etternavnet</string>
    <string name="error_last_name_required">Etternavn er påkrevd</string>
    <string name="error_first_name_required">Fornavn er påkrevd</string>
    <!-- ChangePasswordScreen -->
    <string name="change_password_screen_title">Endre passord</string>
    <string name="old_password_label">Gammelt passord</string>
    <string name="new_password_label">Nytt passord</string>
    <string name="confirm_new_password_label">Bekreft nytt passord</string>
    <string name="update_password_button">Oppdater passord</string>
    <string name="password_mismatch_error">Passordene stemmer ikke overens</string>
    <string name="password_change">Passordet er endret</string>
    <string name="error_could_not_change_password">Kunne ikke endre passordet</string>



    <!-- editPermissionScreen  -->
    <string name="change_location_screen_title">Plassering</string>
    <string name="change_location_Promission_screen">Tillat tilgang til plassering</string>
    <string name="change_Camera_screen_title">Kamera</string>
    <string name="change_Camera_promission_screen">Tillat tilgang til Kamera</string>
    <string name="change_notificationPermission_screen_title">Varsling</string>
    <string name="change_notificationPermission_Promission_screen">Tillat tilgang til Varsling</string>

<<<<<<< HEAD
    <string name="placeholder_age">Alder</string>
    <string name="error_age_required">Alder er påkrevd</string>

    <!-- newaktiviti  -->
    <string name="create_activity">Opprett Aktivitet</string>
    <string name="placeholder_title">Tittel</string>
    <string name="placeholder_description">Beskrivelse</string>
    <string name="placeholder_location">Sted</string>
    <string name="placeholder_max_participants">Maks Antall Deltakere</string>
    <string name="placeholder_age_limit">Aldersgrense</string>
    <string name="placeholder_category">Kategori</string>
    <string name="cancel">Avbryt</string>


    <!---->
    <string name="select_image_source">Velg bilde kilde</string>
<string name="choose_image_source">Velg om du vil ta et bilde eller velge fra galleriet</string>
<string name="take_photo">Ta bilde</string>
<string name="choose_from_gallery">Velg fra galleri</string>
    <string name="selected_image">valgt bilde</string>



    <!-- Error messages -->
    <string name="error_title_required">Tittel er påkrevd</string>
    <string name="error_category_required">Kategori er påkrevd</string>
    <string name="upload_image">Last opp bilder</string>
    <string name="choose_image">Velg bilder</string>
    <string name="error_image_required">Bilde er påkrevd</string>

    <!-- Button text -->
    <string name="publish_activity">Publiser Aktivitet</string>





=======
>>>>>>> e7fdad4f
</resources><|MERGE_RESOLUTION|>--- conflicted
+++ resolved
@@ -127,7 +127,6 @@
     <string name="change_notificationPermission_screen_title">Varsling</string>
     <string name="change_notificationPermission_Promission_screen">Tillat tilgang til Varsling</string>
 
-<<<<<<< HEAD
     <string name="placeholder_age">Alder</string>
     <string name="error_age_required">Alder er påkrevd</string>
 
@@ -160,11 +159,4 @@
 
     <!-- Button text -->
     <string name="publish_activity">Publiser Aktivitet</string>
-
-
-
-
-
-=======
->>>>>>> e7fdad4f
 </resources>