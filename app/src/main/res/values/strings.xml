--- conflicted
+++ resolved
@@ -429,9 +429,9 @@
     <string name="system">System</string>
     <string name="light">Lyst</string>
     <string name="darke">Mørkt</string>
-<<<<<<< HEAD
+
     <string name="error_fetching_user_info">Kunne ikke hente brukerinformasjon: %1$s</string>
-=======
+
     <string name="date_format">Dato: %1$s</string>
     <string name="error_postal_code_not_found">Fant ikke postnummer</string>
     <string name="unknown_error_occurred">Det oppstod en ukjent feil</string>
@@ -453,6 +453,4 @@
     <string name="channel_name">Aktivitets påminnelses varsler</string>
     <string name="channel_description">Varsler for aktivitetspåminnelser og oppdateringer</string>
 
-
->>>>>>> b0523f06
 </resources>