<?xml version="1.0" encoding="utf-8"?>
<resources>
    <!-- Generelle strenger -->
    <string name="location_permission_not_granted">Location Permission not granted</string>

    <string name="home">Forside</string>
    <string name="notifications">Varslinger</string>
    <string name="new_activity">Ny annonse</string>
    <string name="entries">Påmeldinger</string>
    <string name="profile">Profil</string>

    <!--StartScreen -->
    <string name="app_name">SoClub</string>
    <string name="welcome_message">
        Logg på for å få<br />
        tilgang til det beste av<br />
        SoClub.
    </string>
    <string name="signing_in">Logger inn...</string>
    <string name="error_google_signin_failed">Innlogging med Google feilet</string>
    <string name="continue_with_email_button">Fortsett med e-postadresse</string>
    <string name="continue_with_google_button">Fortsett med Google</string>

    <!--SigninScreen-->
    <string name="welcome_back">Velkommen tilbake.</string>
    <string name="reset">Har du glemt passordet?</string>
    <string name="hide_password">Skjul passord</string>
    <string name="show_password">Vis passord</string>
    <string name="email">E-postadresse</string>
    <string name="password">Passord</string>

    <!--SigninViewModel-->
    <string name="error_please_insert_valid_email">Vennligst skriv inn en gyldig e-post</string>
    <string name="error_invalid_password_details">Passordet må ha minst seks tegn, inkludere en liten bokstav, en stor bokstav og ett siffer.</string>
    <string name="signing_in_as">Logger inn som %1$s...</string>
    <string name="error_could_not_log_in">Kunne ikke logge inn</string>
    <string name="error_enter_reset_email">Vennligst skriv inn e-postadressen du vil tilbakestille</string>
    <string name="error_invalid_email_address">Vennligst skriv inn en gyldig e-postadresse</string>
    <string name="password_reset_email_sent">Passordtilbakestillingsmail sendt, vennligst sjekk innboksen din</string>
    <string name="error_could_not_send_reset_email">Kunne ikke sende tilbakestillingsmail</string>

    <!--SignupScreen-->
    <string name="join_us">Bli SoClub-medlem.</string>
    <string name="placeholder_firstname">Fornavn</string>
    <string name="placeholder_lastname">Etternavn</string>
    <string name="placeholder_email">E-postadresse</string>
    <string name="placeholder_password">Passord</string>
    <string name="terms_and_conditions">Ved å fortsette, godtar du Vilkår for bruk og retningslinjer for personvern.</string>
    <string name="already_have_account">Har du allerede en konto?</string>
    <string name="sign_in">Logg inn</string>
    <string name="register">Registrer deg</string>

    <!--SignupViewModel-->
    <string name="error_email_required">E-post er påkrevd</string>
    <string name="error_password_required">Passord er påkrevd</string>
    <string name="error_new_password_required">Det nye passordet er påkrevd</string>
    <string name="error_old_password_required">Det gamle passordet er påkrevd</string>
    <string name="error_confirm_password_required">Det bekreftede passordet er påkrevd</string>
    <string name="placeholder_age">Alder</string>

    <string name="error_invalid_email">Ugyldig e-post</string>
    <string name="error_invalid_password">Passordet er ugyldig</string>
    <string name="error_invalid_name">Navnet kan bare inneholde bokstaver</string>
    <string name="error_invalid_firstname">Fornavnet kan bare inneholde bokstaver</string>
    <string name="error_invalid_lastname">Etternavnet kan bare inneholde bokstaver</string>

    <string name="error_invalid_age">Alder må være et gyldig tall</string>
    <string name="error_age_minimum">Du må være minst 16 år</string>
    <string name="error_account_creation">Kunne ikke opprette konto</string>

    <string name="error_password_too_short">Passordet må være minst 8 tegn langt</string>
    <string name="error_password_missing_uppercase">Passordet må inneholde minst en stor bokstav</string>
    <string name="error_password_missing_lowercase">Passordet må inneholde minst en liten bokstav</string>
    <string name="error_password_missing_digit">Passordet må inneholde minst ett tall</string>
    <string name="error_password_contains_whitespace">Passordet må ikke inneholde mellomrom</string>


    <!--ResetPasswordScreen-->
    <string name="reset_password_text">Skriv inn e-postadressen du brukte til å registrere deg.</string>
    <string name="reset_password_info">Vi sender deg en e-postmelding med tilbakestilling av passord.</string>
    <string name="send_email">Send e-post</string>

    <!--ProfileScreen-->
    <string name="profile_picture_description">Profilbilde</string>
    <string name="edit_profile_button">Rediger profil</string>
    <string name="account_info_section">Min konto</string>
    <string name="label_name">Navn</string>
    <string name="label_email">E-post</string>
    <string name="label_ads">Mine annonser</string>
    <string name="label_password">Passord</string>
    <string name="label_permissions">Tillatelser</string>
    <string name="logout_button">Logg ut</string>
    <string name="loading">Kunne ikke hente informasjon</string>

    <!-- EditProfileScreen -->
    <string name="edit_profile_screen_title">Rediger profil</string>
    <string name="profile_firstname_label">Fornavn</string>
    <string name="profile_email_label">E-postadresse</string>
    <string name="change_profile_picture">Bytt Profilbilde</string>
    <string name="change_ad_picture">Bytt Annonsebilde</string>
    <string name="upload_new_picture">Last opp et nytt bilde</string>
    <string name="save_changes_button">Lagre endringer</string>
    <string name="profile_info_updated">Personlig info er endret</string>
    <string name="take_new_picture">Personlig info er endret</string>
    <string name="error_profile_creation">Kunne ikke endre informasjon</string>
    <string name="error_profile_info">Kunne ikke hente bruker informasjon</string>
    <string name="profile_lastname_label">Etternavn</string>
    <string name="error_last_name_required">Etternavn er påkrevd</string>
    <string name="error_first_name_required">Fornavn er påkrevd</string>
    <!-- ChangePasswordScreen -->
    <string name="change_password_screen_title">Endre passord</string>
    <string name="old_password_label">Gammelt passord</string>
    <string name="new_password_label">Nytt passord</string>
    <string name="confirm_new_password_label">Bekreft nytt passord</string>
    <string name="update_password_button">Oppdater passord</string>
    <string name="password_mismatch_error">Passordene stemmer ikke overens</string>
    <string name="password_change">Passordet er endret</string>
    <string name="error_could_not_change_password">Kunne ikke endre passordet</string>



    <!-- editPermissionScreen  -->
    <string name="change_location_screen_title">Plassering</string>
    <string name="change_location_Promission_screen">Tillat tilgang til å kunne bruke plassering</string>
    <string name="change_Gallery_screen_title">Galleri</string>
    <string name="change_Gallery_promission_screen">Tillat tilgang til å kunne bruke galleri</string>
    <string name="change_notificationPermission_screen_title">Varsling</string>
    <string name="change_notificationPermission_Promission_screen">Tillat tilgang til å kunne sende varslinger</string>


    <!-- ActivityDetailScreen -->
    <string name="snackbar_registration_success">Påmeldingen var vellykket.</string>
    <string name="snackbar_full_capacity">Påmeldingen var vellykket. Alle plasser er nå fylt opp.</string>
    <string name="snackbar_unregistered">Du har nå meldt deg ut av aktiviteten.</string>
    <string name="activity_no_title">Ingen tittel</string>
    <string name="unknown_location">Ukjent</string>
    <string name="unknown_address">Ukjent adresse</string>
    <string name="unknown_description">Ingen beskrivelse</string>
    <string name="participants_max">Maks %1$d</string>
    <string name="participants_registered">%1$d deltaker%2$s av %3$d</string>
    <string name="age_group">Aldersgruppe: %1$s</string>
    <string name="under_age_limit">Du er under aldersgrensen (%1$d)</string>
    <string name="registerr">Meld deg på</string>
    <string name="unregister">Meld deg ut</string>




    <!-- aktivityDetalierscreen  -->
    <string name="own_activity">Egen aktivitet</string>

    <string name="error_age_required">Alder er påkrevd</string>

    <!-- AdsScreen  -->
    <string name="ingen_publiserte_annonser">Du har ingen publiserte annonser</string>
    <string name="Endre_annonse">Endre annonse</string>





    <!-- newaktiviti  -->
    <string name="create_activity">Opprett Aktivitet</string>
    <string name="placeholder_title">Annonseoverskrift</string>
    <string name="placeholder_description">Beskrivelse</string>
    <string name="placeholder_location">Poststed</string>
    <string name="placeholder_max_participants">Maks Antall Deltakere</string>
    <string name="placeholder_age_limit">Aldersgrense</string>
    <string name="placeholder_category">Velg kategori</string>
    <string name="cancel">Avbryt</string>
    <string name="error_age_limit_exceeded">Aldersgrensen kan ikke være over 100</string>

    <string name="error_description_required">Beskrivelse er påkrevd</string>
    <string name="error_location_required">Sted er påkrevd</string>
    <string name="error_address_required">Adresse er påkrevd</string>
    <string name="error_postal_code_required">Postnummer er påkrevd</string>
    <string name="error_max_participants_required">Antall deltakere er påkrevd</string>
    <string name="error_invalid_age_limit">Ugyldig aldersgrense. Må være fra 16 til 100.</string>





    <!---->
    <string name="select_image_source">Velg bilde kilde</string>
<string name="choose_image_source">Velg om du vil ta et bilde eller velge fra galleriet</string>
<string name="take_photo">Ta bilde</string>
<string name="choose_from_gallery">Velg fra galleri</string>
    <string name="selected_image">valgt bilde</string>



    <!-- Error messages -->
    <string name="error_title_required">Annonseoverskrift er påkrevd</string>
    <string name="error_category_required">Kategori er påkrevd</string>
    <string name="upload_image">Last opp bilde</string>
    <string name="choose_image">Velg bilde</string>
    <string name="change_image">Endre bilde</string>

    <string name="error_image_required">Bilde er påkrevd</string>


    <string name="error_date_required">Dato er påkrevd</string>
    <string name="error_start_time_required">Start tid er påkrevd</string>
    <string name="error_age_limit_required">maks alder er påkrevd</string>
    <string name="error_all_fields_required">Du må fylle alle feltene</string>




    <!-- Button text -->
    <string name="publish_activity">Publiser</string>
    <string name="error_invalid_max_participants">Ugyldig antall deltakere. Må være fra 1 til 100.</string>
    <string name="remove_image">Fjern bilde</string>
    <string name="label_age">Alder</string>



    <string name="title_label">Annonseoverskrift</string>
    <string name="title_supporting_text">Skriv inn en beskrivende tittel for aktiviteten.</string>
    <string name="description_label">Beskrivelse</string>
    <string name="description_supporting_text">Gi detaljer om aktiviteten din.</string>
    <string name="category_label">Kategori</string>
    <string name="category_supporting_text">Velg en passende kategori for aktiviteten.</string>
    <string name="date_label">Dato</string>
    <string name="date_supporting_text">Velg en dato for aktiviteten.</string>

    <string name="location_label">Sted</string>
    <string name="location_supporting_text">Skriv inn stedet der aktiviteten skal finne sted.</string>

    <string name="address_label">Adresse</string>
    <string name="address_supporting_text">Skriv inn adressen for aktiviteten.</string>

    <string name="postal_code_label">Postnummer</string>
    <string name="postal_code_supporting_text">Oppgi postnummeret for stedet.</string>

    <string name="start_time_label">Starttidspunkt</string>
    <string name="start_time_supporting_text">Velg starttidspunkt for aktiviteten.</string>

    <string name="max_participants_label">Maks antall deltakere</string>
    <string name="max_participants_supporting_text">Oppgi maks antall deltakere.</string>

    <string name="age_limit_label">Aldersgrense</string>
    <string name="age_limit_supporting_text">Angi aldersgrensen for aktiviteten.</string>

    //change password
    <string name="old_password_supporting_text">Skriv inn ditt nåværende passord.</string>
    <string name="new_password_supporting_text">Skriv inn ditt nye passord.</string>
    <string name="confirm_new_password_supporting_text">Skriv inn ditt nye passord igjen for å bekrefte.</string>

    //edit profile
    <string name="profile_firstname_supporting_text">Skriv inn ditt fornavn.</string>
    <string name="profile_lastname_supporting_text">Skriv inn ditt etternavn.</string>


    //signin
    <string name="email_supporting_text">Skriv inn din e-postadresse.</string>
    <string name="password_supporting_text">Skriv inn passordet ditt.</string>

    //signup
    <string name="firstname_supporting_text">Skriv inn ditt fornavn.</string>
    <string name="lastname_supporting_text">Skriv inn ditt etternavn.</string>
    <string name="age_label">Alder</string>
    <string name="age_supporting_text">Skriv inn din alder.</string>
    <string name="email_label">E-postadresse</string>
    <string name="password_label">Passord</string>

//reset
    <string name="email_placeholder">Skriv inn e-postadresse</string>
    <string name="email_reset_supporting_text">Vi sender en lenke for å tilbakestille passordet ditt.</string>
    <string name="email_error_invalid">Ugyldig e-postadresse</string>
    <string name="email_error_required">E-postadresse er påkrevd</string>


    <string name="firstname_label">Fornavn</string>
    <string name="lastname_label">Etternavn</string>
    <string name="error_user_already_registered">Det finnes allerede en bruker med denne e-postadressen</string>
    <string name="error_loading_kommuner">Kunne ikke laste inn kommuner. Vennligst prøv igjen senere.\n</string>
    <string name="error_image_upload_failed">Kunne ikke laste opp bilde</string>
    <string name="error_creating_activity">Kunne ikke lage aktiviteten</string>
<<<<<<< HEAD
    <string name="registration_success_login">Registrering vellykket, logger inn som %1$s\n</string>
    <string name="success_login">Logger inn som %1$s\n</string>
    <string name="sign_out_success">Du har logget ut</string>
    <string name="activity_created_success">Aktivitet opprettet vellykket</string>
    <string name="activity_updated_success">Aktiviteten ble oppdatert vellykket</string>
=======
    <string name="error_message">Det skjedde en feil. Vennligst prøv igjen senere</string>
    <string name="select_start_time">Velg starttidspunkt</string>
    <string name="choose_Dato">Velg dato</string>
    <string name="Aktive">Aktive</string>
    <string name="Kansellerte">Kansellerte</string>
    <string name="No_Aktivirty_is_activ">Det er ingen aktiviteter som er aktive</string>
    <string name="No_Aktivirty_is_cancelled">Det er ingen aktiviteter som er kansellerte</string>
    <string name="kanseller">Kanseller</string>
    <string name="filter_by_area">Filtrer etter område</string>
    <string name="Show_hits">Vis treff</string>
    <string name="Reset">Nullstill</string>
    <string name="No_Aktivirty_is_Near">Ingen aktiviteter tilgjengelig for Nærme Aktiviteter</string>
    <string name="choose_start_time">Velg starttidspunkt</string>
    <string name="you_must_fyll_the_titel">Du må fylle inn tittel</string>
    <string name="no_connection">Ingen internett forbindelse</string>
    <string name="try_again">Prøv igjen</string>
    <string name="no_notifications">Ingen varslinger</string>
    <string name="delete_Notification">Delete Notification</string>
    <string name="no_title">Ingen tittel</string>


    <string name="registration_successful">Påmeldingen var vellykket.</string>
    <string name="registration_successful_filled">Påmeldingen var vellykket. Alle plasser er nå fylt opp.</string>
    <string name="unregistered_successful">Du har nå meldt deg ut av aktiviteten.</string>
    <string name="delete">Slett</string>
    <string name="unknown_eror">En ukjent feil oppsto</string>
    <string name="unknown_title">Ukjent titte</string>
>>>>>>> 6363835b

</resources><|MERGE_RESOLUTION|>--- conflicted
+++ resolved
@@ -278,13 +278,13 @@
     <string name="error_loading_kommuner">Kunne ikke laste inn kommuner. Vennligst prøv igjen senere.\n</string>
     <string name="error_image_upload_failed">Kunne ikke laste opp bilde</string>
     <string name="error_creating_activity">Kunne ikke lage aktiviteten</string>
-<<<<<<< HEAD
+
     <string name="registration_success_login">Registrering vellykket, logger inn som %1$s\n</string>
     <string name="success_login">Logger inn som %1$s\n</string>
     <string name="sign_out_success">Du har logget ut</string>
     <string name="activity_created_success">Aktivitet opprettet vellykket</string>
     <string name="activity_updated_success">Aktiviteten ble oppdatert vellykket</string>
-=======
+
     <string name="error_message">Det skjedde en feil. Vennligst prøv igjen senere</string>
     <string name="select_start_time">Velg starttidspunkt</string>
     <string name="choose_Dato">Velg dato</string>
@@ -312,6 +312,6 @@
     <string name="delete">Slett</string>
     <string name="unknown_eror">En ukjent feil oppsto</string>
     <string name="unknown_title">Ukjent titte</string>
->>>>>>> 6363835b
+
 
 </resources>