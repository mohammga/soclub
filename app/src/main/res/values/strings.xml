<?xml version="1.0" encoding="utf-8"?>
<resources>
    <!-- Generelle strenger -->
    <string name="location_permission_not_granted">Location Permission not granted</string>

    <string name="home">Forside</string>
    <string name="notifications">Varslinger</string>
    <string name="new_activity">Ny annonse</string>
    <string name="entries">Påmeldinger</string>
    <string name="profile">Profil</string>

    <!--StartScreen -->
    <string name="app_name">SoClub</string>
    <string name="welcome_message">
        Logg på for å få<br />
        tilgang til det beste av<br />
        SoClub.
    </string>
    <string name="signing_in">Logger inn...</string>
    <string name="error_google_signin_failed">Innlogging med Google feilet</string>
    <string name="continue_with_email_button">Fortsett med e-postadresse</string>
    <string name="continue_with_google_button">Fortsett med Google</string>

    <!--SigninScreen-->
    <string name="welcome_back">Velkommen tilbake.</string>
    <string name="reset">Har du glemt passordet?</string>
    <string name="hide_password">Skjul passord</string>
    <string name="show_password">Vis passord</string>
    <string name="email">E-postadresse</string>
    <string name="password">Passord</string>

    <!--SigninViewModel-->
    <string name="error_please_insert_valid_email">Vennligst skriv inn en gyldig e-post</string>
    <string name="error_invalid_password_details">Passordet må ha minst seks tegn, inkludere en liten bokstav, en stor bokstav og ett siffer.</string>
    <string name="signing_in_as">Logger inn som %1$s...</string>
    <string name="error_could_not_log_in">Kunne ikke logge inn</string>
    <string name="error_enter_reset_email">Vennligst skriv inn e-postadressen du vil tilbakestille</string>
    <string name="error_invalid_email_address">Vennligst skriv inn en gyldig e-postadresse</string>
    <string name="password_reset_email_sent">Passordtilbakestillingsmail sendt, vennligst sjekk innboksen din</string>
    <string name="error_could_not_send_reset_email">Kunne ikke sende tilbakestillingsmail</string>

    <!--SignupScreen-->
    <string name="join_us">Bli SoClub-medlem.</string>
    <string name="placeholder_name">Navn</string>
    <string name="placeholder_email">E-postadresse</string>
    <string name="placeholder_password">Passord</string>
    <string name="terms_and_conditions">Ved å fortsette, godtar du Vilkår for bruk og retningslinjer for personvern.</string>
    <string name="already_have_account">Har du allerede en konto?</string>
    <string name="sign_in">Logg inn</string>
    <string name="register">Registrer deg</string>

    <!--SignupViewModel-->
    <string name="error_name_required">Navn er påkrevd</string>
    <string name="error_email_required">E-post er påkrevd</string>
    <string name="error_password_required">Passord er påkrevd</string>
    <string name="placeholder_age">Alder</string>
    <string name="error_age_required">Alder er påkrevd</string>

    <string name="error_invalid_email">Ugyldig e-post</string>
    <string name="error_invalid_password">Passordet er ugyldig</string>
    <string name="error_invalid_name">Navnet kan bare inneholde bokstaver</string>

    <string name="error_invalid_age">Alder må være et gyldig tall</string>
    <string name="error_age_minimum">Du må være minst 16 år</string>
    <string name="error_account_creation">Kunne ikke opprette konto</string>

    <string name="error_password_too_short">Passordet må være minst 8 tegn langt</string>
    <string name="error_password_missing_uppercase">Passordet må inneholde minst en stor bokstav</string>
    <string name="error_password_missing_lowercase">Passordet må inneholde minst en liten bokstav</string>
    <string name="error_password_missing_digit">Passordet må inneholde minst ett tall</string>
    <string name="error_password_contains_whitespace">Passordet må ikke inneholde mellomrom</string>




    <!--ResetPasswordScreen-->
    <string name="reset_password_text">Skriv inn e-postadressen du brukte til å registrere deg.</string>
    <string name="reset_password_info">Vi sender deg en e-postmelding med tilbakestilling av passord.</string>
    <string name="send_email">Send e-post</string>

    <!--ProfileScreen-->
    <string name="profile_picture_description">Profilbilde</string>
    <string name="edit_profile_button">Rediger profil</string>
    <string name="account_info_section">Min konto</string>
    <string name="label_name">Navn</string>
    <string name="label_email">E-post</string>
    <string name="label_ads">Mine annonser</string>
    <string name="label_password">Passord</string>
    <string name="label_permissions">Tillatelser</string>
    <string name="logout_button">Logg ut</string>
    <string name="loading">Laster...</string>

    <!-- EditProfileScreen -->
    <string name="edit_profile_screen_title">Rediger profil</string>
    <string name="profile_name_label">Navn</string>
    <string name="profile_email_label">E-postadresse</string>
    <string name="change_profile_picture">Bytt Profilbilde</string>
    <string name="upload_new_picture">Last opp et nytt bilde</string>
    <string name="save_changes_button">Lagre endringer</string>
    <string name="profile_info_updated">Personlig info er endret</string>
    <string name="take_new_picture">Personlig info er endret</string>
    <string name="error_profile_creation">Kunne ikke endre informasjon</string>
    <string name="error_profile_info">Kunne ikke hente bruker informasjon</string>
    <string name="profile_lastname_label">Etternavnet</string>
<<<<<<< HEAD
    <string name="error_lastNmae_required">Etternavn er påkrevd</string>
=======
>>>>>>> 9a9704d2


    <!-- ChangePasswordScreen -->
    <string name="change_password_screen_title">Endre passord</string>
    <string name="old_password_label">Gammelt passord</string>
    <string name="new_password_label">Nytt passord</string>
    <string name="confirm_new_password_label">Bekreft nytt passord</string>
    <string name="update_password_button">Oppdater passord</string>
    <string name="password_mismatch_error">Passordene stemmer ikke overens</string>
    <string name="password_change">Passordet er endret</string>
    <string name="error_could_not_change_password">Kunne ikke endre passordet</string>



    <!-- editPermissionScreen  -->
    <string name="change_plassering_screen_title">Plassering</string>
    <string name="change_plassering_Promission_screen">Tillat tilgang til plassering</string>
    <string name="change_Camera_screen_title">Kamera</string>
    <string name="change_Camera_promission_screen">Tillat tilgang til Kamera</string>
    <string name="change_notificationPermission_screen_title">Varsling</string>
    <string name="change_notificationPermission_Promission_screen">Tillat tilgang til Varsling</string>

</resources><|MERGE_RESOLUTION|>--- conflicted
+++ resolved
@@ -102,10 +102,7 @@
     <string name="error_profile_creation">Kunne ikke endre informasjon</string>
     <string name="error_profile_info">Kunne ikke hente bruker informasjon</string>
     <string name="profile_lastname_label">Etternavnet</string>
-<<<<<<< HEAD
     <string name="error_lastNmae_required">Etternavn er påkrevd</string>
-=======
->>>>>>> 9a9704d2
 
 
     <!-- ChangePasswordScreen -->
