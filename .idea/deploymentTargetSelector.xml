<?xml version="1.0" encoding="UTF-8"?>
<project version="4">
  <component name="deploymentTargetSelector">
    <selectionStates>
      <SelectionState runConfigName="app">
        <option name="selectionMode" value="DROPDOWN" />
        <DropdownSelection timestamp="2024-11-22T21:43:55.842861500Z">
          <Target type="DEFAULT_BOOT">
            <handle>
              <DeviceId pluginId="LocalEmulator" identifier="path=C:\Users\gorgo\.android\avd\Medium_Phone_API_28.avd" />
            </handle>
          </Target>
        </DropdownSelection>
        <DialogSelection />
      </SelectionState>
<<<<<<< HEAD
=======
      <SelectionState runConfigName="MainActivity">
        <option name="selectionMode" value="DROPDOWN" />
        <DropdownSelection timestamp="2024-11-24T02:53:58.393246900Z">
          <Target type="DEFAULT_BOOT">
            <handle>
              <DeviceId pluginId="LocalEmulator" identifier="path=C:\Users\almil\.android\avd\Medium_Phone_API_35.avd" />
            </handle>
          </Target>
        </DropdownSelection>
        <DialogSelection />
      </SelectionState>
>>>>>>> 5a406770
    </selectionStates>
  </component>
</project><|MERGE_RESOLUTION|>--- conflicted
+++ resolved
@@ -1,20 +1,6 @@
 <?xml version="1.0" encoding="UTF-8"?>
 <project version="4">
   <component name="deploymentTargetSelector">
-    <selectionStates>
-      <SelectionState runConfigName="app">
-        <option name="selectionMode" value="DROPDOWN" />
-        <DropdownSelection timestamp="2024-11-22T21:43:55.842861500Z">
-          <Target type="DEFAULT_BOOT">
-            <handle>
-              <DeviceId pluginId="LocalEmulator" identifier="path=C:\Users\gorgo\.android\avd\Medium_Phone_API_28.avd" />
-            </handle>
-          </Target>
-        </DropdownSelection>
-        <DialogSelection />
-      </SelectionState>
-<<<<<<< HEAD
-=======
       <SelectionState runConfigName="MainActivity">
         <option name="selectionMode" value="DROPDOWN" />
         <DropdownSelection timestamp="2024-11-24T02:53:58.393246900Z">
@@ -26,7 +12,6 @@
         </DropdownSelection>
         <DialogSelection />
       </SelectionState>
->>>>>>> 5a406770
     </selectionStates>
   </component>
 </project>